-- This sets up the `r` schema, which contains things that can be safely dropped and replaced instead of being
-- changed using migrations.
--
-- Statements in this file may not create or modify things outside of the `r` schema (indicated by the `r.` prefix),
-- except for these things, which are associated with something other than a schema (usually a table):
--   * A trigger if the function name after `EXECUTE FUNCTION` is in `r` (dropping `r` drops the trigger)
--
-- The default schema is not temporarily set to `r` because it would not affect some things (such as triggers) which
-- makes it hard to tell if the rule above is being followed.
--
-- If you add something here that depends on something (such as a table) created in a new migration, then down.sql must use
-- `CASCADE` when dropping it. This doesn't need to be fixed in old migrations because the "replaceable-schema" migration
-- runs `DROP SCHEMA IF EXISTS r CASCADE` in down.sql.
BEGIN;

DROP SCHEMA IF EXISTS r CASCADE;

CREATE SCHEMA r;

-- Rank calculations
CREATE FUNCTION r.controversy_rank (upvotes numeric, downvotes numeric)
    RETURNS float
    LANGUAGE plpgsql
    IMMUTABLE PARALLEL SAFE
    AS $$
BEGIN
    IF downvotes <= 0 OR upvotes <= 0 THEN
        RETURN 0;
    ELSE
        RETURN (upvotes + downvotes) * CASE WHEN upvotes > downvotes THEN
            downvotes::float / upvotes::float
        ELSE
            upvotes::float / downvotes::float
        END;
    END IF;
END
$$;

<<<<<<< HEAD
-- Selects both old and new rows in a trigger. Column 1 is -1 if old and 1 if new, which can be used with `sum` to get
-- the number to add to a count. Column 2 is the original row as a composite value.
CREATE FUNCTION r.combine_transition_tables (tg_op text)
    RETURNS SETOF record
    LANGUAGE plpgsql
    AS $$
BEGIN
    IF (TG_OP IN ('UPDATE', 'DELETE')) THEN
        RETURN QUERY
        SELECT
            -1,
            old_table
        FROM
            old_table;
    END IF;
    IF (TG_OP IN ('UPDATE', 'INSERT')) THEN
        RETURN QUERY
        SELECT
            1,
            new_table
        FROM
            new_table;
    END IF;
    RETURN;
END
$$;

-- Creates triggers for all operation types, which can't be 1 trigger when transition tables are used
CREATE PROCEDURE r.create_triggers (table_name text, function_name text)
LANGUAGE plpgsql
AS $$
=======
-- This function creates statement-level triggers for all operation types. It's designed this way
-- because of these limitations:
--   * A trigger that uses transition tables can only handle 1 operation type.
--   * Transition tables must be relevant for the operation type (for example, `NEW TABLE` is
--     not allowed for a `DELETE` trigger)
--   * Transition tables are only provided to the trigger function, not to functions that it calls.
--
-- This function can only be called once per table. The command to run is given as the 2nd argument
-- and has access to these tables:
--   * `old_table` with old rows
--   * `new_table` with new rows
--   * `combined_transition_tables` with both old and new rows, with 2 columns:
--       1. `-1` for old rows and `1` for new rows, which can be used with `sum` to get the number
--          to add to a count
--       2. the old or new row as a composite value
CREATE PROCEDURE r.create_triggers (table_name text, command text)
LANGUAGE plpgsql
AS $a$
DECLARE
   defs text := $b$
        CREATE FUNCTION r.thing_delete_statement ()
            RETURNS TRIGGER
            LANGUAGE plpgsql
            AS $$
        BEGIN
            PERFORM (
                WITH
                    combined_transition_tables AS (
                        select_old_table
                    ),
                    trigger_result AS command
                SELECT
                    1
            );
            RETURN NULL;
        END
        $$;
        CREATE TRIGGER delete_statement
            AFTER DELETE ON thing REFERENCING OLD TABLE AS old_table
            FOR EACH STATEMENT
            EXECUTE FUNCTION r.thing_delete_statement ();
        CREATE FUNCTION r.thing_insert_statement ()
            RETURNS TRIGGER
            LANGUAGE plpgsql
            AS $$
        BEGIN
            PERFORM (
                WITH
                    combined_transition_tables AS (
                        select_new_table
                    ),
                    trigger_result AS command
                SELECT
                    1
            );
            RETURN NULL;
        END
        $$;
        CREATE TRIGGER insert_statement
            AFTER DELETE ON thing REFERENCING NEW TABLE AS new_table
            FOR EACH STATEMENT
            EXECUTE FUNCTION r.thing_insert_statement ();
        CREATE FUNCTION r.thing_update_statement ()
            RETURNS TRIGGER
            LANGUAGE plpgsql
            AS $$
        BEGIN
            PERFORM (
                WITH
                    combined_transition_tables AS (
                        select_old_table
                        UNION ALL
                        select_new_table
                    ),
                    trigger_result AS command
                SELECT
                    1
            );
            RETURN NULL;
        END
        $$;
        CREATE TRIGGER update_statement
            AFTER UPDATE ON thing REFERENCING OLD TABLE AS old_table NEW TABLE AS new_table
            FOR EACH STATEMENT
            EXECUTE FUNCTION r.thing_update_statement ();
    $b$;
>>>>>>> b916ab9e
BEGIN
    defs := replace(defs, 'select_old_table', $$
        SELECT -1 AS count_diff, old_table AS thing FROM old_table
    $$);
    defs := replace(defs, 'select_new_table', $$
        SELECT 1 AS count_diff, new_table AS thing FROM new_table
    $$);
    defs := replace(defs, 'thing', table_name);
    defs := replace(defs, 'command', format('(%s)', command));
    EXECUTE defs;
END
$a$;

-- Define functions
CREATE FUNCTION r.creator_id_from_post_aggregates (agg post_aggregates)
    RETURNS int RETURN agg.creator_id;

CREATE FUNCTION r.creator_id_from_comment_aggregates (agg comment_aggregates)
    RETURNS int RETURN (
        SELECT
            creator_id
        FROM
            comment
        WHERE
            comment.id = agg.comment_id LIMIT 1
);

-- Create triggers for both post and comments
CREATE PROCEDURE r.post_or_comment (thing_type text)
LANGUAGE plpgsql
AS $a$
BEGIN
    EXECUTE replace($b$
        -- When a thing is removed, resolve its reports
        CREATE FUNCTION r.resolve_reports_when_thing_removed ( )
            RETURNS TRIGGER
            LANGUAGE plpgsql
            AS $$
            BEGIN
                UPDATE
                    thing_report
                SET
                    resolved = TRUE, resolver_id = first_removal.mod_person_id, updated = first_removal.when_ FROM (
                        SELECT
                            thing_id, min(when_) AS when_ FROM new_removal
                        WHERE
                            new_removal.removed GROUP BY thing_id) AS first_removal
                        WHERE
                            report.thing_id = first_removal.thing_id
                            AND NOT report.resolved
                            AND COALESCE(report.updated < first_removal.when_, TRUE);
                RETURN NULL;
            END $$;
    CREATE TRIGGER resolve_reports
        AFTER INSERT ON mod_remove_thing REFERENCING NEW TABLE AS new_removal
        FOR EACH STATEMENT
        EXECUTE FUNCTION r.resolve_reports_when_thing_removed ( );
        -- When a thing gets a vote, update its aggregates and its creator's aggregates
        CALL r.create_triggers ('thing_like', $$
            WITH thing_diff AS (
                    UPDATE
                        thing_aggregates AS a
                    SET
                        score = a.score + diff.upvotes - diff.downvotes,
                        upvotes = a.upvotes + diff.upvotes,
                        downvotes = a.downvotes + diff.downvotes,
                        controversy_rank = controversy_rank ((a.upvotes + diff.upvotes)::numeric, (a.downvotes + diff.downvotes)::numeric)
                    FROM (
                        SELECT
                            (thing_like).thing_id,
                            sum(count_diff) FILTER (WHERE (thing_like).score = 1) AS upvotes,
                        sum(count_diff) FILTER (WHERE (thing_like).score != 1) AS downvotes
                FROM
<<<<<<< HEAD
                    r.combine_transition_tables (TG_OP)
=======
                    combined_transition_tables
>>>>>>> b916ab9e
                    AS (count_diff bigint,
                    thing_like thing_like)
                GROUP BY
                    (thing_like).thing_id) AS diff
                WHERE
                    a.thing_id = diff.thing_id
                RETURNING
                    creator_id_from_thing_aggregates (a.*) AS creator_id,
                    diff.upvotes - diff.downvotes AS score)
        UPDATE
            person_aggregates AS a
        SET
            thing_score = a.thing_score + diff.score
        FROM (
            SELECT
                creator_id,
                sum(score) AS score
            FROM
                target_diff
            GROUP BY
                creator_id) AS diff
    WHERE
        a.person_id = diff.creator_id
            $$);
END
$a$;

CALL r.post_or_comment ('post');

CALL r.post_or_comment ('comment');

-- Create triggers that update counts in parent aggregates
CALL r.create_triggers('comment', $$
    WITH comment_group AS (
        SELECT
            (comment).post_id,
            (comment).creator_id,
            (comment).local,
            sum(count_diff) AS comments
        FROM
<<<<<<< HEAD
            r.combine_transition_tables (TG_OP)
=======
            combined_transition_tables
>>>>>>> b916ab9e
            AS (count_diff bigint,
            comment comment)
        WHERE
            NOT ((comment).deleted OR (comment).removed)
        GROUP BY
            GROUPING SETS ((comment).post_id,
            (comment).creator_id,
            (comment).local)
),
unused_person_aggregates_update_result AS (
    UPDATE
        person_aggregates AS a
    SET
        comment_count = a.comment_count + comment_group.comments
    FROM
        comment_group
    WHERE
        a.person_id = comment_group.creator_id
),
unused_site_aggregates_update_result AS (
    UPDATE
        site_aggregates AS a
    SET
        comments = a.comments + comment_group.comments
    FROM
        comment_group
    WHERE
        comment_group.local
),
post_diff AS (
    UPDATE
        post_aggregates AS a
    SET
        comments = a.comments + comment_group.comments,
        newest_comment_time = GREATEST (a.newest_comment_time, (
                SELECT
                    max(published)
                FROM new_table AS new_comment
                WHERE
                    a.post_id = new_comment.post_id LIMIT 1)),
        newest_comment_time_necro = GREATEST (a.newest_comment_time_necro, (
                SELECT
                    max(published)
                FROM new_table AS new_comment
                WHERE
                    a.post_id = new_comment.post_id
                    -- Ignore comments from the post's creator
                    AND a.creator_id != new_comment.creator_id
                    -- Ignore comments on old posts
                    AND a.published > (new_comment.published - '2 days'::interval)
                LIMIT 1))
    FROM
        comment_group,
        LATERAL (
            SELECT
                *
            FROM
                post
            WHERE
                a.post_id = post.id
            LIMIT 1) AS post
    WHERE
        a.post_id = comment_group.post_id
    RETURNING
        a.community_id,
        diff.comments,
        NOT (post.deleted
            OR post.removed) AS include_in_community_aggregates)
UPDATE
    community_aggregates AS a
SET
    comments = a.comments + diff.comments
FROM (
    SELECT
        community_id,
        sum(comments)
    FROM
        post_diff
    WHERE
        post_diff.include_in_community_aggregates
    GROUP BY
        community_id) AS diff
WHERE
    a.community_id = diff.community_id
    $$);

CALL r.create_triggers('post', $$
    WITH post_group AS (
        SELECT
            (post).community_id,
            (post).creator_id,
            (post).local,
            sum(count_diff) AS posts
        FROM
<<<<<<< HEAD
            r.combine_transition_tables (TG_OP)
=======
            combined_post_transition_tables
>>>>>>> b916ab9e
            AS (count_diff bigint,
            post post)
        WHERE
            NOT ((post).deleted OR (post).removed)
        GROUP BY
            GROUPING SETS ((post).community_id,
            (post).creator_id,
            (post).local)
),
unused_person_aggregates_update_result AS (
    UPDATE
        person_aggregates AS a
    SET
        post_count = a.post_count + post_group.posts
    FROM
        post_group
    WHERE
        a.person_id = post_group.creator_id
),
unused_site_aggregates_update_result AS (
    UPDATE
        site_aggregates AS a
    SET
        posts = a.posts + post_group.posts
    FROM
        post_group
    WHERE
        post_group.local)
UPDATE
    community_aggregates AS a
SET
    posts = a.posts + post_group.posts
FROM
    post_group
WHERE
    a.community_id = post_group.community_id
    $$);

CALL r.create_triggers('community', $$
    UPDATE
        site_aggregates AS a
    SET
        communities = a.communities + diff.communities
    FROM (
        SELECT
            sum(count_diff) AS communities
        FROM
<<<<<<< HEAD
            r.combine_transition_tables (TG_OP)
=======
            combined_transition_tables
>>>>>>> b916ab9e
            AS (count_diff bigint, community community)
        WHERE (community).local AND NOT ((community).deleted OR (community).removed)) AS diff
    $$);

CALL r.create_triggers('person', $$
    UPDATE
        site_aggregates AS a
    SET
        users = a.users + diff.users
    FROM (
        SELECT
            sum(count_diff) AS users
        FROM
<<<<<<< HEAD
            r.combine_transition_tables (TG_OP)
=======
            combined_transition_tables
>>>>>>> b916ab9e
            AS (count_diff bigint, person person)
        WHERE (person).local) AS diff
    $$);

-- For community_aggregates.comments, don't include comments of deleted or removed posts
CREATE FUNCTION r.update_comment_count_from_post ()
    RETURNS TRIGGER
    LANGUAGE plpgsql
    AS $$
BEGIN
    UPDATE
        community_aggregates AS a
    SET
        comments = a.comments + diff.comments
    FROM (
        SELECT
            old_post.community_id,
            sum((
                CASE WHEN new_post.deleted
                    AND new_post.removed THEN
                    -1
                ELSE
                    1
                END) * post_aggregates.comments) AS comments
        FROM
            new_post
            INNER JOIN old_post ON new_post.id = old_post.id
                AND (new_post.deleted
                    AND new_post.removed) != (old_post.deleted
                    AND old_post.removed),
                LATERAL (
                    SELECT
                        *
                    FROM
                        post_aggregates
                WHERE
                    post_id = new_post.id
                LIMIT 1) AS post_aggregates
        GROUP BY
            old_post.community_id) AS diff
WHERE
    a.community_id = diff.community_id;
    RETURN NULL;
END
$$;

CREATE TRIGGER comment_count
    AFTER UPDATE ON post REFERENCING OLD TABLE AS old_post NEW TABLE AS new_post
    FOR EACH STATEMENT
    EXECUTE FUNCTION r.update_comment_count_from_post ();

-- Count subscribers for local communities
CALL r.create_triggers ('community_follower', $$
    UPDATE
        community_aggregates AS a
    SET
        subscriber = a.subscribers + diff.subscribers
    FROM (
        SELECT
            (community_follower).community_id,
            sum(count_diff) AS subscribers
        FROM
<<<<<<< HEAD
            r.combine_transition_tables (TG_OP)
=======
            combine_transition_tables
>>>>>>> b916ab9e
            AS (count_diff bigint, community_follower community_follower)
        WHERE (
        SELECT
            local
        FROM
            community
        WHERE
            community.id = (community_follower).community_id
        LIMIT 1)
    GROUP BY
        (community_follower).community_id) AS diff
WHERE
    a.community_id = diff.community_id
    $$);

-- These triggers create and update rows in each aggregates table to match its associated table's rows.
-- Deleting rows and updating IDs are already handled by `CASCADE` in foreign key constraints.
CREATE FUNCTION r.comment_aggregates_from_comment ()
    RETURNS TRIGGER
    LANGUAGE plpgsql
    AS $$
BEGIN
    INSERT INTO comment_aggregates (comment_id, published)
    SELECT
        id,
        published
    FROM
        new_comment;
    RETURN NULL;
END
$$;

CREATE TRIGGER aggregates
    AFTER INSERT ON comment REFERENCING NEW TABLE AS new_comment
    FOR EACH STATEMENT
    EXECUTE FUNCTION r.comment_aggregates_from_comment ();

CREATE FUNCTION r.community_aggregates_from_community ()
    RETURNS TRIGGER
    LANGUAGE plpgsql
    AS $$
BEGIN
    INSERT INTO community_aggregates (community_id, published)
    SELECT
        community_id,
        published
    FROM
        new_community;
    RETURN NULL;
END
$$;

CREATE TRIGGER aggregates
    AFTER INSERT ON community REFERENCING NEW TABLE AS new_community
    FOR EACH STATEMENT
    EXECUTE FUNCTION r.community_aggregates_from_community ();

CREATE FUNCTION r.person_aggregates_from_person ()
    RETURNS TRIGGER
    LANGUAGE plpgsql
    AS $$
BEGIN
    INSERT INTO person_aggregates (person_id)
    SELECT
        id
    FROM
        new_person;
    RETURN NULL;
END
$$;

CREATE TRIGGER aggregates
    AFTER INSERT ON person REFERENCING NEW TABLE AS new_person
    FOR EACH STATEMENT
    EXECUTE FUNCTION r.person_aggregates_from_person ();

CREATE FUNCTION r.post_aggregates_from_post ()
    RETURNS TRIGGER
    LANGUAGE plpgsql
    AS $$
BEGIN
    INSERT INTO post_aggregates (post_id, published, newest_comment_time, newest_comment_time_necro, community_id, creator_id, instance_id, featured_community, featured_local)
    SELECT
        new_post.id,
        new_post.published,
        new_post.published,
        new_post.published,
        new_post.community_id,
        new_post.creator_id,
        community.instance_id,
        new_post.featured_community,
        new_post.featured_local
    FROM
        new_post,
        LATERAL (
            SELECT
                *
            FROM
                community
            WHERE
                community.id = new_post.community_id
            LIMIT 1) AS community;
    RETURN NULL;
END
$$;

CREATE TRIGGER aggregates
    AFTER INSERT ON post REFERENCING NEW TABLE AS new_post
    FOR EACH STATEMENT
    EXECUTE FUNCTION r.post_aggregates_from_post ();

CREATE FUNCTION r.post_aggregates_from_post_update ()
    RETURNS TRIGGER
    LANGUAGE plpgsql
    AS $$
BEGIN
    UPDATE
        post_aggregates
    SET
        featured_community = new_post.featured_community,
        featured_local = new_post.featured_local
    FROM
        new_post
    WHERE
        post_aggregates.post_id = new_post.id;
    RETURN NULL;
END
$$;

CREATE TRIGGER aggregates_update
    AFTER UPDATE ON post REFERENCING NEW TABLE AS new_post
    FOR EACH STATEMENT
    EXECUTE FUNCTION r.post_aggregates_from_post_update ();

CREATE FUNCTION r.site_aggregates_from_site ()
    RETURNS TRIGGER
    LANGUAGE plpgsql
    AS $$
BEGIN
    -- we only ever want to have a single value in site_aggregate because the site_aggregate triggers update all rows in that table.
    -- a cleaner check would be to insert it for the local_site but that would break assumptions at least in the tests
    IF (NOT EXISTS (
        SELECT
            1
        FROM
            site_aggregates)) THEN
        INSERT INTO site_aggregates (site_id)
            VALUES (NEW.id);
    END IF;
    RETURN NULL;
END
$$;

CREATE TRIGGER aggregates
    AFTER INSERT ON site
    FOR EACH ROW
    EXECUTE FUNCTION r.site_aggregates_from_site ();

COMMIT;
<|MERGE_RESOLUTION|>--- conflicted
+++ resolved
@@ -36,39 +36,6 @@
 END
 $$;
 
-<<<<<<< HEAD
--- Selects both old and new rows in a trigger. Column 1 is -1 if old and 1 if new, which can be used with `sum` to get
--- the number to add to a count. Column 2 is the original row as a composite value.
-CREATE FUNCTION r.combine_transition_tables (tg_op text)
-    RETURNS SETOF record
-    LANGUAGE plpgsql
-    AS $$
-BEGIN
-    IF (TG_OP IN ('UPDATE', 'DELETE')) THEN
-        RETURN QUERY
-        SELECT
-            -1,
-            old_table
-        FROM
-            old_table;
-    END IF;
-    IF (TG_OP IN ('UPDATE', 'INSERT')) THEN
-        RETURN QUERY
-        SELECT
-            1,
-            new_table
-        FROM
-            new_table;
-    END IF;
-    RETURN;
-END
-$$;
-
--- Creates triggers for all operation types, which can't be 1 trigger when transition tables are used
-CREATE PROCEDURE r.create_triggers (table_name text, function_name text)
-LANGUAGE plpgsql
-AS $$
-=======
 -- This function creates statement-level triggers for all operation types. It's designed this way
 -- because of these limitations:
 --   * A trigger that uses transition tables can only handle 1 operation type.
@@ -155,7 +122,6 @@
             FOR EACH STATEMENT
             EXECUTE FUNCTION r.thing_update_statement ();
     $b$;
->>>>>>> b916ab9e
 BEGIN
     defs := replace(defs, 'select_old_table', $$
         SELECT -1 AS count_diff, old_table AS thing FROM old_table
@@ -229,11 +195,7 @@
                             sum(count_diff) FILTER (WHERE (thing_like).score = 1) AS upvotes,
                         sum(count_diff) FILTER (WHERE (thing_like).score != 1) AS downvotes
                 FROM
-<<<<<<< HEAD
-                    r.combine_transition_tables (TG_OP)
-=======
                     combined_transition_tables
->>>>>>> b916ab9e
                     AS (count_diff bigint,
                     thing_like thing_like)
                 GROUP BY
@@ -274,11 +236,7 @@
             (comment).local,
             sum(count_diff) AS comments
         FROM
-<<<<<<< HEAD
-            r.combine_transition_tables (TG_OP)
-=======
             combined_transition_tables
->>>>>>> b916ab9e
             AS (count_diff bigint,
             comment comment)
         WHERE
@@ -373,11 +331,7 @@
             (post).local,
             sum(count_diff) AS posts
         FROM
-<<<<<<< HEAD
-            r.combine_transition_tables (TG_OP)
-=======
             combined_post_transition_tables
->>>>>>> b916ab9e
             AS (count_diff bigint,
             post post)
         WHERE
@@ -425,11 +379,7 @@
         SELECT
             sum(count_diff) AS communities
         FROM
-<<<<<<< HEAD
-            r.combine_transition_tables (TG_OP)
-=======
             combined_transition_tables
->>>>>>> b916ab9e
             AS (count_diff bigint, community community)
         WHERE (community).local AND NOT ((community).deleted OR (community).removed)) AS diff
     $$);
@@ -443,11 +393,7 @@
         SELECT
             sum(count_diff) AS users
         FROM
-<<<<<<< HEAD
-            r.combine_transition_tables (TG_OP)
-=======
             combined_transition_tables
->>>>>>> b916ab9e
             AS (count_diff bigint, person person)
         WHERE (person).local) AS diff
     $$);
@@ -510,11 +456,7 @@
             (community_follower).community_id,
             sum(count_diff) AS subscribers
         FROM
-<<<<<<< HEAD
-            r.combine_transition_tables (TG_OP)
-=======
             combine_transition_tables
->>>>>>> b916ab9e
             AS (count_diff bigint, community_follower community_follower)
         WHERE (
         SELECT

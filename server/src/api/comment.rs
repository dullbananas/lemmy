--- conflicted
+++ resolved
@@ -196,20 +196,8 @@
 
     // Scan the comment for user mentions, add those rows
     let mentions = scrape_text_for_mentions(&comment_form.content);
-<<<<<<< HEAD
     let recipient_ids =
-      send_local_notifs(mentions, updated_comment.clone(), &user, post, pool).await?;
-=======
-    let recipient_ids = send_local_notifs(
-      mentions,
-      updated_comment.clone(),
-      user.clone(),
-      post,
-      pool,
-      true,
-    )
-    .await?;
->>>>>>> aaa43611
+      send_local_notifs(mentions, updated_comment.clone(), &user, post, pool, true).await?;
 
     // You like your own comment by default
     let like_form = CommentLikeForm {
@@ -318,7 +306,7 @@
     let updated_comment_content = updated_comment.content.to_owned();
     let mentions = scrape_text_for_mentions(&updated_comment_content);
     let recipient_ids =
-      send_local_notifs(mentions, updated_comment, user, post, pool, false).await?;
+      send_local_notifs(mentions, updated_comment, &user, post, pool, false).await?;
 
     let edit_id = data.edit_id;
     let comment_view = blocking(pool, move |conn| {
@@ -423,12 +411,8 @@
     let post = blocking(pool, move |conn| Post::read(conn, post_id)).await??;
     let mentions = vec![];
     let recipient_ids =
-      send_local_notifs(mentions, updated_comment, user, post, pool, false).await?;
-
-<<<<<<< HEAD
-    let mentions = scrape_text_for_mentions(&comment_form.content);
-    let recipient_ids = send_local_notifs(mentions, updated_comment, &user, post, pool).await?;
-=======
+      send_local_notifs(mentions, updated_comment, &user, post, pool, false).await?;
+
     let mut res = CommentResponse {
       comment: comment_view,
       recipient_ids,
@@ -520,7 +504,6 @@
         .send_undo_remove(&user, &self.client, pool)
         .await?;
     }
->>>>>>> aaa43611
 
     // Refetch it
     let edit_id = data.edit_id;
@@ -534,7 +517,7 @@
     let post = blocking(pool, move |conn| Post::read(conn, post_id)).await??;
     let mentions = vec![];
     let recipient_ids =
-      send_local_notifs(mentions, updated_comment, user, post, pool, false).await?;
+      send_local_notifs(mentions, updated_comment, &user, post, pool, false).await?;
 
     let mut res = CommentResponse {
       comment: comment_view,
@@ -887,11 +870,7 @@
 ) -> Result<Vec<i32>, LemmyError> {
   let user2 = user.clone();
   let ids = blocking(pool, move |conn| {
-<<<<<<< HEAD
-    do_send_local_notifs(conn, &mentions, &comment, &user2, &post)
-=======
-    do_send_local_notifs(conn, &mentions, &comment, &user, &post, do_send_email)
->>>>>>> aaa43611
+    do_send_local_notifs(conn, &mentions, &comment, &user2, &post, do_send_email)
   })
   .await?;
 

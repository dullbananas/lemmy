extern crate lemmy_server;
#[macro_use]
extern crate diesel_migrations;

<<<<<<< HEAD
use actix::prelude::*;
use actix_files::NamedFile;
use actix_web::web::Query;
use actix_web::*;
use actix_web_actors::ws;
use lemmy_server::api::community::ListCommunities;
use lemmy_server::api::Oper;
use lemmy_server::api::Perform;
use lemmy_server::api::UserOperation;
use lemmy_server::apub;
=======
use actix_web::*;
>>>>>>> 576980bf
use lemmy_server::db::establish_connection;
use lemmy_server::routes::{federation, feeds, index, nodeinfo, webfinger, websocket};
use lemmy_server::settings::Settings;

embed_migrations!();

fn main() {
  env_logger::init();
  let sys = actix::System::new("lemmy");

  // Run the migrations from code
  let conn = establish_connection();
  embedded_migrations::run(&conn).unwrap();

  let settings = Settings::get();

  // Create Http server with websocket support
  HttpServer::new(move || {
    App::new()
      .configure(federation::config)
      .configure(feeds::config)
      .configure(index::config)
      .configure(nodeinfo::config)
      .configure(webfinger::config)
      .configure(websocket::config)
      .service(actix_files::Files::new(
        "/static",
        settings.front_end_dir.to_owned(),
      ))
<<<<<<< HEAD
      .route("/", web::get().to(index))
      .route(
        "/home/type/{type}/sort/{sort}/page/{page}",
        web::get().to(index),
      )
      .route("/login", web::get().to(index))
      .route("/create_post", web::get().to(index))
      .route("/create_community", web::get().to(index))
      .route("/communities/page/{page}", web::get().to(index))
      .route("/communities", web::get().to(index))
      .route("/post/{id}/comment/{id2}", web::get().to(index))
      .route("/post/{id}", web::get().to(index))
      .route("/c/{name}/sort/{sort}/page/{page}", web::get().to(index))
      .route("/c/{name}", web::get().to(index))
      .route("/community/{id}", web::get().to(index))
      .route(
        "/u/{username}/view/{view}/sort/{sort}/page/{page}",
        web::get().to(index),
      )
      .route("/u/{username}", web::get().to(index))
      .route("/user/{id}", web::get().to(index))
      .route("/inbox", web::get().to(index))
      .route("/modlog/community/{community_id}", web::get().to(index))
      .route("/modlog", web::get().to(index))
      .route("/setup", web::get().to(index))
      .route(
        "/search/q/{q}/type/{type}/sort/{sort}/page/{page}",
        web::get().to(index),
      )
      .route("/search", web::get().to(index))
      .route("/sponsors", web::get().to(index))
      .route("/password_change/{token}", web::get().to(index))
      // Websocket
      .service(web::resource("/api/v1/ws").to(chat_route))
      // NodeInfo
      .route("/nodeinfo/2.0.json", web::get().to(nodeinfo::node_info))
      .route(
        "/.well-known/nodeinfo",
        web::get().to(nodeinfo::node_info_well_known),
      )
      // RSS
      .route("/feeds/{type}/{name}.xml", web::get().to(feeds::get_feed))
      .route("/feeds/all.xml", web::get().to(feeds::get_all_feed))
      // Federation
      .route(
        "/federation/c/{community_name}",
        web::get().to(apub::community::get_apub_community),
      )
      .route(
        "/federation/c/{community_name}/followers",
        web::get().to(apub::community::get_apub_community_followers),
      )
      .route(
        "/federation/u/{user_name}",
        web::get().to(apub::user::get_apub_user),
      )
      .route("/feeds/all.xml", web::get().to(feeds::get_all_feed));

    // Federation
    if Settings::get().federation_enabled {
      println!("federation enabled, host is {}", Settings::get().hostname);
      app
        .route(
          ".well-known/webfinger",
          web::get().to(webfinger::get_webfinger_response),
        )
        // TODO: this is a very quick and dirty implementation for http api calls
        .route(
          "/api/v1/communities/list",
          web::get().to(|query: Query<ListCommunities>| {
            let res = Oper::new(UserOperation::ListCommunities, query.into_inner())
              .perform()
              .unwrap();
            HttpResponse::Ok()
              .content_type("application/json")
              .body(serde_json::to_string(&res).unwrap())
          }),
        )
    } else {
      app
    }
=======
      .service(actix_files::Files::new(
        "/docs",
        settings.front_end_dir.to_owned() + "/documentation",
      ))
>>>>>>> 576980bf
  })
  .bind((settings.bind, settings.port))
  .unwrap()
  .start();

  println!("Started http server at {}:{}", settings.bind, settings.port);

  let _ = sys.run();
}<|MERGE_RESOLUTION|>--- conflicted
+++ resolved
@@ -2,20 +2,7 @@
 #[macro_use]
 extern crate diesel_migrations;
 
-<<<<<<< HEAD
-use actix::prelude::*;
-use actix_files::NamedFile;
-use actix_web::web::Query;
 use actix_web::*;
-use actix_web_actors::ws;
-use lemmy_server::api::community::ListCommunities;
-use lemmy_server::api::Oper;
-use lemmy_server::api::Perform;
-use lemmy_server::api::UserOperation;
-use lemmy_server::apub;
-=======
-use actix_web::*;
->>>>>>> 576980bf
 use lemmy_server::db::establish_connection;
 use lemmy_server::routes::{federation, feeds, index, nodeinfo, webfinger, websocket};
 use lemmy_server::settings::Settings;
@@ -45,94 +32,10 @@
         "/static",
         settings.front_end_dir.to_owned(),
       ))
-<<<<<<< HEAD
-      .route("/", web::get().to(index))
-      .route(
-        "/home/type/{type}/sort/{sort}/page/{page}",
-        web::get().to(index),
-      )
-      .route("/login", web::get().to(index))
-      .route("/create_post", web::get().to(index))
-      .route("/create_community", web::get().to(index))
-      .route("/communities/page/{page}", web::get().to(index))
-      .route("/communities", web::get().to(index))
-      .route("/post/{id}/comment/{id2}", web::get().to(index))
-      .route("/post/{id}", web::get().to(index))
-      .route("/c/{name}/sort/{sort}/page/{page}", web::get().to(index))
-      .route("/c/{name}", web::get().to(index))
-      .route("/community/{id}", web::get().to(index))
-      .route(
-        "/u/{username}/view/{view}/sort/{sort}/page/{page}",
-        web::get().to(index),
-      )
-      .route("/u/{username}", web::get().to(index))
-      .route("/user/{id}", web::get().to(index))
-      .route("/inbox", web::get().to(index))
-      .route("/modlog/community/{community_id}", web::get().to(index))
-      .route("/modlog", web::get().to(index))
-      .route("/setup", web::get().to(index))
-      .route(
-        "/search/q/{q}/type/{type}/sort/{sort}/page/{page}",
-        web::get().to(index),
-      )
-      .route("/search", web::get().to(index))
-      .route("/sponsors", web::get().to(index))
-      .route("/password_change/{token}", web::get().to(index))
-      // Websocket
-      .service(web::resource("/api/v1/ws").to(chat_route))
-      // NodeInfo
-      .route("/nodeinfo/2.0.json", web::get().to(nodeinfo::node_info))
-      .route(
-        "/.well-known/nodeinfo",
-        web::get().to(nodeinfo::node_info_well_known),
-      )
-      // RSS
-      .route("/feeds/{type}/{name}.xml", web::get().to(feeds::get_feed))
-      .route("/feeds/all.xml", web::get().to(feeds::get_all_feed))
-      // Federation
-      .route(
-        "/federation/c/{community_name}",
-        web::get().to(apub::community::get_apub_community),
-      )
-      .route(
-        "/federation/c/{community_name}/followers",
-        web::get().to(apub::community::get_apub_community_followers),
-      )
-      .route(
-        "/federation/u/{user_name}",
-        web::get().to(apub::user::get_apub_user),
-      )
-      .route("/feeds/all.xml", web::get().to(feeds::get_all_feed));
-
-    // Federation
-    if Settings::get().federation_enabled {
-      println!("federation enabled, host is {}", Settings::get().hostname);
-      app
-        .route(
-          ".well-known/webfinger",
-          web::get().to(webfinger::get_webfinger_response),
-        )
-        // TODO: this is a very quick and dirty implementation for http api calls
-        .route(
-          "/api/v1/communities/list",
-          web::get().to(|query: Query<ListCommunities>| {
-            let res = Oper::new(UserOperation::ListCommunities, query.into_inner())
-              .perform()
-              .unwrap();
-            HttpResponse::Ok()
-              .content_type("application/json")
-              .body(serde_json::to_string(&res).unwrap())
-          }),
-        )
-    } else {
-      app
-    }
-=======
       .service(actix_files::Files::new(
         "/docs",
         settings.front_end_dir.to_owned() + "/documentation",
       ))
->>>>>>> 576980bf
   })
   .bind((settings.bind, settings.port))
   .unwrap()

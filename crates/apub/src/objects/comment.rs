--- conflicted
+++ resolved
@@ -131,10 +131,7 @@
     verify_domains_match(note.attributed_to.inner(), note.id.inner())?;
     verify_is_public(&note.to, &note.cc)?;
     let community = note.community(context).await?;
-<<<<<<< HEAD
     let local_site_data = fetch_local_site_data(&mut context.pool()).await?;
-=======
->>>>>>> b3dfc372
 
     check_apub_id_valid_with_strictness(note.id.inner(), community.local, context).await?;
     verify_is_remote_object(note.id.inner(), context.settings())?;

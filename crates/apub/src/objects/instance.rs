--- conflicted
+++ resolved
@@ -113,13 +113,7 @@
     expected_domain: &Url,
     data: &Data<Self::DataType>,
   ) -> Result<(), LemmyError> {
-<<<<<<< HEAD
-    let local_site_data = fetch_local_site_data(&mut data.pool()).await?;
-
-    check_apub_id_valid_with_strictness(apub.id.inner(), true, &local_site_data, data.settings())?;
-=======
     check_apub_id_valid_with_strictness(apub.id.inner(), true, data).await?;
->>>>>>> b3dfc372
     verify_domains_match(expected_domain, apub.id.inner())?;
 
     let local_site_data = local_site_data_cached(data.pool()).await?;

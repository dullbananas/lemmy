use crate::{fetcher::resolve_actor_identifier, objects::community::ApubCommunity};
use activitypub_federation::config::Data;
use actix_web::web::{Json, Query};
use lemmy_api_common::{
  context::LemmyContext,
  site::{Search, SearchResponse},
  utils::{check_private_instance, is_admin, local_user_view_from_jwt_opt},
};
use lemmy_db_schema::{
  source::{community::Community, local_site::LocalSite},
  utils::post_to_comment_sort_type,
  SearchType,
};
use lemmy_db_views::{comment_view::CommentQuery, post_view::PostQuery};
use lemmy_db_views_actor::{community_view::CommunityQuery, person_view::PersonQuery};
use lemmy_utils::error::LemmyError;

<<<<<<< HEAD
#[async_trait::async_trait]
impl PerformApub for Search {
  type Response = SearchResponse;

  #[tracing::instrument(skip(context))]
  async fn perform(&self, context: &Data<LemmyContext>) -> Result<SearchResponse, LemmyError> {
    let data: &Search = self;

    let local_user_view = local_user_view_from_jwt_opt(data.auth.as_ref(), context).await;
    let local_site = LocalSite::read(context.conn().await?).await?;

    check_private_instance(&local_user_view, &local_site)?;

    let is_admin = local_user_view.as_ref().map(|luv| is_admin(luv).is_ok());

    let mut posts = Vec::new();
    let mut comments = Vec::new();
    let mut communities = Vec::new();
    let mut users = Vec::new();

    // TODO no clean / non-nsfw searching rn

    let q = data.q.clone();
    let page = data.page;
    let limit = data.limit;
    let sort = data.sort;
    let listing_type = data.listing_type;
    let search_type = data.type_.unwrap_or(SearchType::All);
    let community_id = if let Some(name) = &data.community_name {
      resolve_actor_identifier::<ApubCommunity, Community>(name, context, &local_user_view, false)
        .await
        .ok()
        .map(|c| c.id)
    } else {
      data.community_id
    };
    let creator_id = data.creator_id;
    let local_user = local_user_view.map(|l| l.local_user);
    match search_type {
      SearchType::Posts => {
        posts = PostQuery::builder()
          .conn(context.conn().await?)
          .sort(sort)
          .listing_type(listing_type)
          .community_id(community_id)
          .creator_id(creator_id)
          .local_user(local_user.as_ref())
          .search_term(Some(q))
          .is_mod_or_admin(is_admin)
          .page(page)
          .limit(limit)
          .build()
          .list()
          .await?;
      }
      SearchType::Comments => {
        comments = CommentQuery::builder()
          .conn(context.conn().await?)
          .sort(sort.map(post_to_comment_sort_type))
          .listing_type(listing_type)
          .search_term(Some(q))
          .community_id(community_id)
          .creator_id(creator_id)
          .local_user(local_user.as_ref())
          .page(page)
          .limit(limit)
          .build()
          .list()
          .await?;
      }
      SearchType::Communities => {
        communities = CommunityQuery::builder()
          .conn(context.conn().await?)
=======
#[tracing::instrument(skip(context))]
pub async fn search(
  data: Query<Search>,
  context: Data<LemmyContext>,
) -> Result<Json<SearchResponse>, LemmyError> {
  let local_user_view = local_user_view_from_jwt_opt(data.auth.as_ref(), &context).await;
  let local_site = LocalSite::read(context.pool()).await?;

  check_private_instance(&local_user_view, &local_site)?;

  let is_admin = local_user_view.as_ref().map(|luv| is_admin(luv).is_ok());

  let mut posts = Vec::new();
  let mut comments = Vec::new();
  let mut communities = Vec::new();
  let mut users = Vec::new();

  // TODO no clean / non-nsfw searching rn

  let q = data.q.clone();
  let page = data.page;
  let limit = data.limit;
  let sort = data.sort;
  let listing_type = data.listing_type;
  let search_type = data.type_.unwrap_or(SearchType::All);
  let community_id = if let Some(name) = &data.community_name {
    resolve_actor_identifier::<ApubCommunity, Community>(name, &context, &local_user_view, false)
      .await
      .ok()
      .map(|c| c.id)
  } else {
    data.community_id
  };
  let creator_id = data.creator_id;
  let local_user = local_user_view.map(|l| l.local_user);
  match search_type {
    SearchType::Posts => {
      posts = PostQuery::builder()
        .pool(context.pool())
        .sort(sort)
        .listing_type(listing_type)
        .community_id(community_id)
        .creator_id(creator_id)
        .local_user(local_user.as_ref())
        .search_term(Some(q))
        .is_mod_or_admin(is_admin)
        .page(page)
        .limit(limit)
        .build()
        .list()
        .await?;
    }
    SearchType::Comments => {
      comments = CommentQuery::builder()
        .pool(context.pool())
        .sort(sort.map(post_to_comment_sort_type))
        .listing_type(listing_type)
        .search_term(Some(q))
        .community_id(community_id)
        .creator_id(creator_id)
        .local_user(local_user.as_ref())
        .page(page)
        .limit(limit)
        .build()
        .list()
        .await?;
    }
    SearchType::Communities => {
      communities = CommunityQuery::builder()
        .pool(context.pool())
        .sort(sort)
        .listing_type(listing_type)
        .search_term(Some(q))
        .local_user(local_user.as_ref())
        .is_mod_or_admin(is_admin)
        .page(page)
        .limit(limit)
        .build()
        .list()
        .await?;
    }
    SearchType::Users => {
      users = PersonQuery::builder()
        .pool(context.pool())
        .sort(sort)
        .search_term(Some(q))
        .page(page)
        .limit(limit)
        .build()
        .list()
        .await?;
    }
    SearchType::All => {
      // If the community or creator is included, dont search communities or users
      let community_or_creator_included =
        data.community_id.is_some() || data.community_name.is_some() || data.creator_id.is_some();

      let local_user_ = local_user.clone();
      posts = PostQuery::builder()
        .pool(context.pool())
        .sort(sort)
        .listing_type(listing_type)
        .community_id(community_id)
        .creator_id(creator_id)
        .local_user(local_user_.as_ref())
        .search_term(Some(q))
        .is_mod_or_admin(is_admin)
        .page(page)
        .limit(limit)
        .build()
        .list()
        .await?;

      let q = data.q.clone();

      let local_user_ = local_user.clone();
      comments = CommentQuery::builder()
        .pool(context.pool())
        .sort(sort.map(post_to_comment_sort_type))
        .listing_type(listing_type)
        .search_term(Some(q))
        .community_id(community_id)
        .creator_id(creator_id)
        .local_user(local_user_.as_ref())
        .page(page)
        .limit(limit)
        .build()
        .list()
        .await?;

      let q = data.q.clone();

      communities = if community_or_creator_included {
        vec![]
      } else {
        CommunityQuery::builder()
          .pool(context.pool())
>>>>>>> e1494d46
          .sort(sort)
          .listing_type(listing_type)
          .search_term(Some(q))
          .local_user(local_user.as_ref())
          .is_mod_or_admin(is_admin)
          .page(page)
          .limit(limit)
          .build()
          .list()
<<<<<<< HEAD
          .await?;
      }
      SearchType::Users => {
        users = PersonQuery::builder()
          .conn(context.conn().await?)
          .sort(sort)
          .search_term(Some(q))
          .page(page)
          .limit(limit)
          .build()
          .list()
          .await?;
      }
      SearchType::All => {
        // If the community or creator is included, dont search communities or users
        let community_or_creator_included =
          data.community_id.is_some() || data.community_name.is_some() || data.creator_id.is_some();

        let local_user_ = local_user.clone();
        posts = PostQuery::builder()
          .conn(context.conn().await?)
          .sort(sort)
          .listing_type(listing_type)
          .community_id(community_id)
          .creator_id(creator_id)
          .local_user(local_user_.as_ref())
          .search_term(Some(q))
          .is_mod_or_admin(is_admin)
          .page(page)
          .limit(limit)
          .build()
          .list()
          .await?;
=======
          .await?
      };
>>>>>>> e1494d46

      let q = data.q.clone();

<<<<<<< HEAD
        let local_user_ = local_user.clone();
        comments = CommentQuery::builder()
          .conn(context.conn().await?)
          .sort(sort.map(post_to_comment_sort_type))
          .listing_type(listing_type)
          .search_term(Some(q))
          .community_id(community_id)
          .creator_id(creator_id)
          .local_user(local_user_.as_ref())
          .page(page)
          .limit(limit)
          .build()
          .list()
          .await?;

        let q = data.q.clone();

        communities = if community_or_creator_included {
          vec![]
        } else {
          CommunityQuery::builder()
            .conn(context.conn().await?)
            .sort(sort)
            .listing_type(listing_type)
            .search_term(Some(q))
            .local_user(local_user.as_ref())
            .is_mod_or_admin(is_admin)
            .page(page)
            .limit(limit)
            .build()
            .list()
            .await?
        };

        let q = data.q.clone();

        users = if community_or_creator_included {
          vec![]
        } else {
          PersonQuery::builder()
            .conn(context.conn().await?)
            .sort(sort)
            .search_term(Some(q))
            .page(page)
            .limit(limit)
            .build()
            .list()
            .await?
        };
      }
      SearchType::Url => {
        posts = PostQuery::builder()
          .conn(context.conn().await?)
=======
      users = if community_or_creator_included {
        vec![]
      } else {
        PersonQuery::builder()
          .pool(context.pool())
>>>>>>> e1494d46
          .sort(sort)
          .search_term(Some(q))
          .page(page)
          .limit(limit)
          .build()
          .list()
          .await?
      };
    }
    SearchType::Url => {
      posts = PostQuery::builder()
        .pool(context.pool())
        .sort(sort)
        .listing_type(listing_type)
        .community_id(community_id)
        .creator_id(creator_id)
        .url_search(Some(q))
        .is_mod_or_admin(is_admin)
        .page(page)
        .limit(limit)
        .build()
        .list()
        .await?;
    }
  };

  // Return the jwt
  Ok(Json(SearchResponse {
    type_: search_type,
    comments,
    posts,
    communities,
    users,
  }))
}<|MERGE_RESOLUTION|>--- conflicted
+++ resolved
@@ -15,88 +15,13 @@
 use lemmy_db_views_actor::{community_view::CommunityQuery, person_view::PersonQuery};
 use lemmy_utils::error::LemmyError;
 
-<<<<<<< HEAD
-#[async_trait::async_trait]
-impl PerformApub for Search {
-  type Response = SearchResponse;
-
-  #[tracing::instrument(skip(context))]
-  async fn perform(&self, context: &Data<LemmyContext>) -> Result<SearchResponse, LemmyError> {
-    let data: &Search = self;
-
-    let local_user_view = local_user_view_from_jwt_opt(data.auth.as_ref(), context).await;
-    let local_site = LocalSite::read(context.conn().await?).await?;
-
-    check_private_instance(&local_user_view, &local_site)?;
-
-    let is_admin = local_user_view.as_ref().map(|luv| is_admin(luv).is_ok());
-
-    let mut posts = Vec::new();
-    let mut comments = Vec::new();
-    let mut communities = Vec::new();
-    let mut users = Vec::new();
-
-    // TODO no clean / non-nsfw searching rn
-
-    let q = data.q.clone();
-    let page = data.page;
-    let limit = data.limit;
-    let sort = data.sort;
-    let listing_type = data.listing_type;
-    let search_type = data.type_.unwrap_or(SearchType::All);
-    let community_id = if let Some(name) = &data.community_name {
-      resolve_actor_identifier::<ApubCommunity, Community>(name, context, &local_user_view, false)
-        .await
-        .ok()
-        .map(|c| c.id)
-    } else {
-      data.community_id
-    };
-    let creator_id = data.creator_id;
-    let local_user = local_user_view.map(|l| l.local_user);
-    match search_type {
-      SearchType::Posts => {
-        posts = PostQuery::builder()
-          .conn(context.conn().await?)
-          .sort(sort)
-          .listing_type(listing_type)
-          .community_id(community_id)
-          .creator_id(creator_id)
-          .local_user(local_user.as_ref())
-          .search_term(Some(q))
-          .is_mod_or_admin(is_admin)
-          .page(page)
-          .limit(limit)
-          .build()
-          .list()
-          .await?;
-      }
-      SearchType::Comments => {
-        comments = CommentQuery::builder()
-          .conn(context.conn().await?)
-          .sort(sort.map(post_to_comment_sort_type))
-          .listing_type(listing_type)
-          .search_term(Some(q))
-          .community_id(community_id)
-          .creator_id(creator_id)
-          .local_user(local_user.as_ref())
-          .page(page)
-          .limit(limit)
-          .build()
-          .list()
-          .await?;
-      }
-      SearchType::Communities => {
-        communities = CommunityQuery::builder()
-          .conn(context.conn().await?)
-=======
 #[tracing::instrument(skip(context))]
 pub async fn search(
   data: Query<Search>,
   context: Data<LemmyContext>,
 ) -> Result<Json<SearchResponse>, LemmyError> {
   let local_user_view = local_user_view_from_jwt_opt(data.auth.as_ref(), &context).await;
-  let local_site = LocalSite::read(context.pool()).await?;
+  let local_site = LocalSite::read(context.conn().await?).await?;
 
   check_private_instance(&local_user_view, &local_site)?;
 
@@ -128,7 +53,7 @@
   match search_type {
     SearchType::Posts => {
       posts = PostQuery::builder()
-        .pool(context.pool())
+        .conn(context.conn().await?)
         .sort(sort)
         .listing_type(listing_type)
         .community_id(community_id)
@@ -144,7 +69,7 @@
     }
     SearchType::Comments => {
       comments = CommentQuery::builder()
-        .pool(context.pool())
+        .conn(context.conn().await?)
         .sort(sort.map(post_to_comment_sort_type))
         .listing_type(listing_type)
         .search_term(Some(q))
@@ -159,7 +84,7 @@
     }
     SearchType::Communities => {
       communities = CommunityQuery::builder()
-        .pool(context.pool())
+        .conn(context.conn().await?)
         .sort(sort)
         .listing_type(listing_type)
         .search_term(Some(q))
@@ -173,7 +98,7 @@
     }
     SearchType::Users => {
       users = PersonQuery::builder()
-        .pool(context.pool())
+        .conn(context.conn().await?)
         .sort(sort)
         .search_term(Some(q))
         .page(page)
@@ -189,7 +114,7 @@
 
       let local_user_ = local_user.clone();
       posts = PostQuery::builder()
-        .pool(context.pool())
+        .conn(context.conn().await?)
         .sort(sort)
         .listing_type(listing_type)
         .community_id(community_id)
@@ -207,7 +132,7 @@
 
       let local_user_ = local_user.clone();
       comments = CommentQuery::builder()
-        .pool(context.pool())
+        .conn(context.conn().await?)
         .sort(sort.map(post_to_comment_sort_type))
         .listing_type(listing_type)
         .search_term(Some(q))
@@ -226,8 +151,7 @@
         vec![]
       } else {
         CommunityQuery::builder()
-          .pool(context.pool())
->>>>>>> e1494d46
+          .conn(context.conn().await?)
           .sort(sort)
           .listing_type(listing_type)
           .search_term(Some(q))
@@ -237,108 +161,16 @@
           .limit(limit)
           .build()
           .list()
-<<<<<<< HEAD
-          .await?;
-      }
-      SearchType::Users => {
-        users = PersonQuery::builder()
-          .conn(context.conn().await?)
-          .sort(sort)
-          .search_term(Some(q))
-          .page(page)
-          .limit(limit)
-          .build()
-          .list()
-          .await?;
-      }
-      SearchType::All => {
-        // If the community or creator is included, dont search communities or users
-        let community_or_creator_included =
-          data.community_id.is_some() || data.community_name.is_some() || data.creator_id.is_some();
-
-        let local_user_ = local_user.clone();
-        posts = PostQuery::builder()
-          .conn(context.conn().await?)
-          .sort(sort)
-          .listing_type(listing_type)
-          .community_id(community_id)
-          .creator_id(creator_id)
-          .local_user(local_user_.as_ref())
-          .search_term(Some(q))
-          .is_mod_or_admin(is_admin)
-          .page(page)
-          .limit(limit)
-          .build()
-          .list()
-          .await?;
-=======
           .await?
       };
->>>>>>> e1494d46
 
       let q = data.q.clone();
 
-<<<<<<< HEAD
-        let local_user_ = local_user.clone();
-        comments = CommentQuery::builder()
-          .conn(context.conn().await?)
-          .sort(sort.map(post_to_comment_sort_type))
-          .listing_type(listing_type)
-          .search_term(Some(q))
-          .community_id(community_id)
-          .creator_id(creator_id)
-          .local_user(local_user_.as_ref())
-          .page(page)
-          .limit(limit)
-          .build()
-          .list()
-          .await?;
-
-        let q = data.q.clone();
-
-        communities = if community_or_creator_included {
-          vec![]
-        } else {
-          CommunityQuery::builder()
-            .conn(context.conn().await?)
-            .sort(sort)
-            .listing_type(listing_type)
-            .search_term(Some(q))
-            .local_user(local_user.as_ref())
-            .is_mod_or_admin(is_admin)
-            .page(page)
-            .limit(limit)
-            .build()
-            .list()
-            .await?
-        };
-
-        let q = data.q.clone();
-
-        users = if community_or_creator_included {
-          vec![]
-        } else {
-          PersonQuery::builder()
-            .conn(context.conn().await?)
-            .sort(sort)
-            .search_term(Some(q))
-            .page(page)
-            .limit(limit)
-            .build()
-            .list()
-            .await?
-        };
-      }
-      SearchType::Url => {
-        posts = PostQuery::builder()
-          .conn(context.conn().await?)
-=======
       users = if community_or_creator_included {
         vec![]
       } else {
         PersonQuery::builder()
-          .pool(context.pool())
->>>>>>> e1494d46
+          .conn(context.conn().await?)
           .sort(sort)
           .search_term(Some(q))
           .page(page)
@@ -350,7 +182,7 @@
     }
     SearchType::Url => {
       posts = PostQuery::builder()
-        .pool(context.pool())
+        .conn(context.conn().await?)
         .sort(sort)
         .listing_type(listing_type)
         .community_id(community_id)

--- conflicted
+++ resolved
@@ -85,13 +85,8 @@
       // https://stackoverflow.com/questions/24042359/how-to-join-only-one-row-in-joined-table-with-postgres
       .distinct_on(community_actions::community_id)
       .order_by((
-<<<<<<< HEAD
         community_actions::community_id,
-        community_actions::person_id,
-=======
-        community_moderator::community_id,
-        community_moderator::published,
->>>>>>> d09854a7
+        community_actions::became_moderator,
       ))
       .load::<CommunityModeratorView>(conn)
       .await

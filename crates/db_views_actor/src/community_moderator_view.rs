--- conflicted
+++ resolved
@@ -12,14 +12,8 @@
 type CommunityModeratorViewTuple = (Community, Person);
 
 impl CommunityModeratorView {
-<<<<<<< HEAD
-  pub async fn for_community(
+  pub async fn is_community_moderator(
     pool: &mut DbPool<'_>,
-    community_id: CommunityId,
-  ) -> Result<Vec<Self>, Error> {
-=======
-  pub async fn is_community_moderator(
-    pool: &DbPool,
     find_community_id: CommunityId,
     find_person_id: PersonId,
   ) -> Result<bool, Error> {
@@ -37,8 +31,10 @@
     .get_result::<bool>(conn)
     .await
   }
-  pub async fn for_community(pool: &DbPool, community_id: CommunityId) -> Result<Vec<Self>, Error> {
->>>>>>> b3dfc372
+  pub async fn for_community(
+    pool: &mut DbPool<'_>,
+    community_id: CommunityId,
+  ) -> Result<Vec<Self>, Error> {
     let conn = &mut get_conn(pool).await?;
     let res = community_moderator::table
       .inner_join(community::table)

use crate::structs::CommunityFollowerView;
use diesel::{
  dsl::{count_star, not},
  result::Error,
  sql_function,
  ExpressionMethods,
  QueryDsl,
};
use diesel_async::RunQueryDsl;
use lemmy_db_schema::{
  newtypes::{CommunityId, DbUrl, PersonId},
  schema::{community, community_follower, person},
  source::{community::Community, person::Person},
  traits::JoinView,
  utils::{get_conn, DbPool},
};

type CommunityFollowerViewTuple = (Community, Person);

sql_function!(fn coalesce(x: diesel::sql_types::Nullable<diesel::sql_types::Text>, y: diesel::sql_types::Text) -> diesel::sql_types::Text);

impl CommunityFollowerView {
<<<<<<< HEAD
  pub async fn for_community(
    pool: &mut DbPool<'_>,
    community_id: CommunityId,
  ) -> Result<Vec<Self>, Error> {
=======
  pub async fn get_community_follower_inboxes(
    pool: &DbPool,
    community_id: CommunityId,
  ) -> Result<Vec<DbUrl>, Error> {
>>>>>>> b3dfc372
    let conn = &mut get_conn(pool).await?;
    let res = community_follower::table
      .filter(community_follower::community_id.eq(community_id))
      .filter(not(person::local))
      .inner_join(person::table)
      .select(coalesce(person::shared_inbox_url, person::inbox_url))
      .distinct()
      .load::<DbUrl>(conn)
      .await?;

    Ok(res)
  }
  pub async fn count_community_followers(
    pool: &DbPool,
    community_id: CommunityId,
  ) -> Result<i64, Error> {
    let conn = &mut get_conn(pool).await?;
    let res = community_follower::table
      .filter(community_follower::community_id.eq(community_id))
      .select(count_star())
      .first::<i64>(conn)
      .await?;

    Ok(res)
  }

  pub async fn for_person(pool: &mut DbPool<'_>, person_id: PersonId) -> Result<Vec<Self>, Error> {
    let conn = &mut get_conn(pool).await?;
    let res = community_follower::table
      .inner_join(community::table)
      .inner_join(person::table)
      .select((community::all_columns, person::all_columns))
      .filter(community_follower::person_id.eq(person_id))
      .filter(community::deleted.eq(false))
      .filter(community::removed.eq(false))
      .order_by(community::title)
      .load::<CommunityFollowerViewTuple>(conn)
      .await?;

    Ok(res.into_iter().map(Self::from_tuple).collect())
  }
}

impl JoinView for CommunityFollowerView {
  type JoinTuple = CommunityFollowerViewTuple;
  fn from_tuple(a: Self::JoinTuple) -> Self {
    Self {
      community: a.0,
      follower: a.1,
    }
  }
}<|MERGE_RESOLUTION|>--- conflicted
+++ resolved
@@ -20,17 +20,10 @@
 sql_function!(fn coalesce(x: diesel::sql_types::Nullable<diesel::sql_types::Text>, y: diesel::sql_types::Text) -> diesel::sql_types::Text);
 
 impl CommunityFollowerView {
-<<<<<<< HEAD
-  pub async fn for_community(
+  pub async fn get_community_follower_inboxes(
     pool: &mut DbPool<'_>,
     community_id: CommunityId,
-  ) -> Result<Vec<Self>, Error> {
-=======
-  pub async fn get_community_follower_inboxes(
-    pool: &DbPool,
-    community_id: CommunityId,
   ) -> Result<Vec<DbUrl>, Error> {
->>>>>>> b3dfc372
     let conn = &mut get_conn(pool).await?;
     let res = community_follower::table
       .filter(community_follower::community_id.eq(community_id))

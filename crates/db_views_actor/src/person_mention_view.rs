--- conflicted
+++ resolved
@@ -23,8 +23,10 @@
     person_mention,
     post,
   },
-<<<<<<< HEAD
-  source::community::CommunityFollower,
+  source::{
+    community::CommunityFollower,
+    local_user::LocalUser,
+  },
   utils::{
     actions,
     actions_alias,
@@ -37,10 +39,6 @@
     Queries,
     ReadFn,
   },
-=======
-  source::local_user::LocalUser,
-  utils::{get_conn, limit_and_offset, DbConn, DbPool, ListFn, Queries, ReadFn},
->>>>>>> 91e57ff9
   CommentSortType,
 };
 
@@ -180,23 +178,11 @@
 
     let mut query = person_mention::table
       .inner_join(comment::table)
-<<<<<<< HEAD
       .left_join(actions(
         person_actions::table,
-        Some(my_person_id),
+        Some(local_user.person_id),
         comment::creator_id,
       ))
-      // Dont count replies from blocked users
-      .filter(person_actions::blocked.is_null())
-      .filter(person_mention::recipient_id.eq(my_person_id))
-=======
-      .left_join(
-        person_block::table.on(
-          comment::creator_id
-            .eq(person_block::target_id)
-            .and(person_block::person_id.eq(local_user.person_id)),
-        ),
-      )
       .inner_join(person::table.on(comment::creator_id.eq(person::id)))
       .into_boxed();
 
@@ -206,10 +192,9 @@
     }
 
     query
-      // Don't count replies from blocked users
-      .filter(person_block::person_id.is_null())
+      // Dont count replies from blocked users
+      .filter(person_actions::blocked.is_null())
       .filter(person_mention::recipient_id.eq(local_user.person_id))
->>>>>>> 91e57ff9
       .filter(person_mention::read.eq(false))
       .filter(comment::deleted.eq(false))
       .filter(comment::removed.eq(false))

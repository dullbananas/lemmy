--- conflicted
+++ resolved
@@ -36,127 +36,8 @@
   impl ReadFn<'a, CommentReplyView, (CommentReplyId, Option<PersonId>)>,
   impl ListFn<'a, CommentReplyView, CommentReplyQuery>,
 > {
-<<<<<<< HEAD
   let all_joins = move |query: comment_reply::BoxedQuery<'a, Pg>,
                         my_person_id: Option<PersonId>| {
-=======
-  let is_creator_banned_from_community = exists(
-    community_person_ban::table.filter(
-      community::id
-        .eq(community_person_ban::community_id)
-        .and(community_person_ban::person_id.eq(comment::creator_id)),
-    ),
-  );
-
-  let is_local_user_banned_from_community = |person_id| {
-    exists(
-      community_person_ban::table.filter(
-        community::id
-          .eq(community_person_ban::community_id)
-          .and(community_person_ban::person_id.eq(person_id)),
-      ),
-    )
-  };
-
-  let is_saved = |person_id| {
-    exists(
-      comment_saved::table.filter(
-        comment::id
-          .eq(comment_saved::comment_id)
-          .and(comment_saved::person_id.eq(person_id)),
-      ),
-    )
-  };
-
-  let is_community_followed = |person_id| {
-    community_follower::table
-      .filter(
-        post::community_id
-          .eq(community_follower::community_id)
-          .and(community_follower::person_id.eq(person_id)),
-      )
-      .select(community_follower::pending.nullable())
-      .single_value()
-  };
-
-  let is_creator_blocked = |person_id| {
-    exists(
-      person_block::table.filter(
-        comment::creator_id
-          .eq(person_block::target_id)
-          .and(person_block::person_id.eq(person_id)),
-      ),
-    )
-  };
-
-  let score = |person_id| {
-    comment_like::table
-      .filter(
-        comment::id
-          .eq(comment_like::comment_id)
-          .and(comment_like::person_id.eq(person_id)),
-      )
-      .select(comment_like::score.nullable())
-      .single_value()
-  };
-
-  let creator_is_moderator = exists(
-    community_moderator::table.filter(
-      community::id
-        .eq(community_moderator::community_id)
-        .and(community_moderator::person_id.eq(comment::creator_id)),
-    ),
-  );
-
-  let creator_is_admin = exists(
-    local_user::table.filter(
-      comment::creator_id
-        .eq(local_user::person_id)
-        .and(local_user::admin.eq(true)),
-    ),
-  );
-
-  let all_joins = move |query: comment_reply::BoxedQuery<'a, Pg>,
-                        my_person_id: Option<PersonId>| {
-    let is_local_user_banned_from_community_selection: Box<
-      dyn BoxableExpression<_, Pg, SqlType = sql_types::Bool>,
-    > = if let Some(person_id) = my_person_id {
-      Box::new(is_local_user_banned_from_community(person_id))
-    } else {
-      Box::new(false.into_sql::<sql_types::Bool>())
-    };
-
-    let score_selection: Box<
-      dyn BoxableExpression<_, Pg, SqlType = sql_types::Nullable<sql_types::SmallInt>>,
-    > = if let Some(person_id) = my_person_id {
-      Box::new(score(person_id))
-    } else {
-      Box::new(None::<i16>.into_sql::<sql_types::Nullable<sql_types::SmallInt>>())
-    };
-
-    let subscribed_type_selection: Box<
-      dyn BoxableExpression<_, Pg, SqlType = sql_types::Nullable<sql_types::Bool>>,
-    > = if let Some(person_id) = my_person_id {
-      Box::new(is_community_followed(person_id))
-    } else {
-      Box::new(None::<bool>.into_sql::<sql_types::Nullable<sql_types::Bool>>())
-    };
-
-    let is_saved_selection: Box<dyn BoxableExpression<_, Pg, SqlType = sql_types::Bool>> =
-      if let Some(person_id) = my_person_id {
-        Box::new(is_saved(person_id))
-      } else {
-        Box::new(false.into_sql::<sql_types::Bool>())
-      };
-
-    let is_creator_blocked_selection: Box<dyn BoxableExpression<_, Pg, SqlType = sql_types::Bool>> =
-      if let Some(person_id) = my_person_id {
-        Box::new(is_creator_blocked(person_id))
-      } else {
-        Box::new(false.into_sql::<sql_types::Bool>())
-      };
-
->>>>>>> 06733255
     query
       .inner_join(
         comment::table
@@ -189,11 +70,11 @@
         community::all_columns,
         aliases::person1.fields(person::all_columns),
         comment_aggregates::all_columns,
-<<<<<<< HEAD
         creator_community_actions
           .field(community_actions::received_ban)
           .nullable()
           .is_not_null(),
+        community_actions::received_ban.nullable().is_not_null(),
         creator_community_actions
           .field(community_actions::became_moderator)
           .nullable()
@@ -203,16 +84,6 @@
         comment_actions::saved.nullable().is_not_null(),
         person_actions::blocked.nullable().is_not_null(),
         comment_actions::like_score.nullable(),
-=======
-        is_creator_banned_from_community,
-        is_local_user_banned_from_community_selection,
-        creator_is_moderator,
-        creator_is_admin,
-        subscribed_type_selection,
-        is_saved_selection,
-        is_creator_blocked_selection,
-        score_selection,
->>>>>>> 06733255
       ))
   };
 

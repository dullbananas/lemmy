<<<<<<< HEAD
pub mod uplete;

use crate::{newtypes::DbUrl, CommentSortType, SortType};
=======
use crate::{
  diesel::ExpressionMethods,
  newtypes::{DbUrl, PersonId},
  schema::community,
  CommentSortType,
  CommunityVisibility,
  SortType,
};
>>>>>>> d09854a7
use chrono::{DateTime, TimeDelta, Utc};
use deadpool::Runtime;
use diesel::{
  dsl,
<<<<<<< HEAD
  expression::AsExpression,
=======
>>>>>>> d09854a7
  helper_types::AsExprOf,
  pg::Pg,
  query_builder::{Query, QueryFragment},
  query_dsl::methods::{FilterDsl, FindDsl, LimitDsl},
  query_source::{Alias, AliasSource, AliasedField},
  result::{
    ConnectionError,
    ConnectionResult,
    Error::{self as DieselError, QueryBuilderError},
  },
  sql_types::{self, SingleValue, Timestamptz},
  Column,
  Expression,
  ExpressionMethods,
  IntoSql,
  JoinOnDsl,
  NullableExpressionMethods,
  OptionalExtension,
  QuerySource,
  Table,
};
use diesel_async::{
  pg::AsyncPgConnection,
  pooled_connection::{
    deadpool::{Hook, HookError, Object as PooledConnection, Pool},
    AsyncDieselConnectionManager,
    ManagerConfig,
  },
  SimpleAsyncConnection,
};
use diesel_bind_if_some::BindIfSome;
use futures_util::{future::BoxFuture, Future, FutureExt};
use i_love_jesus::CursorKey;
use lemmy_utils::{
  error::{LemmyErrorExt, LemmyErrorType, LemmyResult},
  settings::SETTINGS,
  utils::validation::clean_url_params,
};
use once_cell::sync::Lazy;
use regex::Regex;
use rustls::{
  client::danger::{
    DangerousClientConfigBuilder,
    HandshakeSignatureValid,
    ServerCertVerified,
    ServerCertVerifier,
  },
  crypto::{self, verify_tls12_signature, verify_tls13_signature},
  pki_types::{CertificateDer, ServerName, UnixTime},
  ClientConfig,
  DigitallySignedStruct,
  SignatureScheme,
};
use std::{
  ops::{Deref, DerefMut},
  sync::Arc,
  time::Duration,
};
use tracing::error;
use url::Url;

const FETCH_LIMIT_DEFAULT: i64 = 10;
pub const FETCH_LIMIT_MAX: i64 = 50;
pub const SITEMAP_LIMIT: i64 = 50000;
pub const SITEMAP_DAYS: Option<TimeDelta> = TimeDelta::try_days(31);
pub const RANK_DEFAULT: f64 = 0.0001;

pub type ActualDbPool = Pool<AsyncPgConnection>;

/// References a pool or connection. Functions must take `&mut DbPool<'_>` to allow implicit
/// reborrowing.
///
/// https://github.com/rust-lang/rfcs/issues/1403
pub enum DbPool<'a> {
  Pool(&'a ActualDbPool),
  Conn(&'a mut AsyncPgConnection),
}

pub enum DbConn<'a> {
  Pool(PooledConnection<AsyncPgConnection>),
  Conn(&'a mut AsyncPgConnection),
}

pub async fn get_conn<'a, 'b: 'a>(pool: &'a mut DbPool<'b>) -> Result<DbConn<'a>, DieselError> {
  Ok(match pool {
    DbPool::Pool(pool) => DbConn::Pool(pool.get().await.map_err(|e| QueryBuilderError(e.into()))?),
    DbPool::Conn(conn) => DbConn::Conn(conn),
  })
}

impl<'a> Deref for DbConn<'a> {
  type Target = AsyncPgConnection;

  fn deref(&self) -> &Self::Target {
    match self {
      DbConn::Pool(conn) => conn.deref(),
      DbConn::Conn(conn) => conn.deref(),
    }
  }
}

impl<'a> DerefMut for DbConn<'a> {
  fn deref_mut(&mut self) -> &mut Self::Target {
    match self {
      DbConn::Pool(conn) => conn.deref_mut(),
      DbConn::Conn(conn) => conn.deref_mut(),
    }
  }
}

// Allows functions that take `DbPool<'_>` to be called in a transaction by passing `&mut
// conn.into()`
impl<'a> From<&'a mut AsyncPgConnection> for DbPool<'a> {
  fn from(value: &'a mut AsyncPgConnection) -> Self {
    DbPool::Conn(value)
  }
}

impl<'a, 'b: 'a> From<&'a mut DbConn<'b>> for DbPool<'a> {
  fn from(value: &'a mut DbConn<'b>) -> Self {
    DbPool::Conn(value.deref_mut())
  }
}

impl<'a> From<&'a ActualDbPool> for DbPool<'a> {
  fn from(value: &'a ActualDbPool) -> Self {
    DbPool::Pool(value)
  }
}

/// Runs multiple async functions that take `&mut DbPool<'_>` as input and return `Result`. Only
/// works when the  `futures` crate is listed in `Cargo.toml`.
///
/// `$pool` is the value given to each function.
///
/// A `Result` is returned (not in a `Future`, so don't use `.await`). The `Ok` variant contains a
/// tuple with the values returned by the given functions.
///
/// The functions run concurrently if `$pool` has the `DbPool::Pool` variant.
#[macro_export]
macro_rules! try_join_with_pool {
  ($pool:ident => ($($func:expr),+)) => {{
    // Check type
    let _: &mut $crate::utils::DbPool<'_> = $pool;

    match $pool {
      // Run concurrently with `try_join`
      $crate::utils::DbPool::Pool(__pool) => ::futures::try_join!(
        $(async {
          let mut __dbpool = $crate::utils::DbPool::Pool(__pool);
          ($func)(&mut __dbpool).await
        }),+
      ),
      // Run sequentially
      $crate::utils::DbPool::Conn(__conn) => async {
        Ok(($({
          let mut __dbpool = $crate::utils::DbPool::Conn(__conn);
          // `?` prevents the error type from being inferred in an `async` block, so `match` is used instead
          match ($func)(&mut __dbpool).await {
            ::core::result::Result::Ok(__v) => __v,
            ::core::result::Result::Err(__v) => return ::core::result::Result::Err(__v),
          }
        }),+))
      }.await,
    }
  }};
}

pub struct ReverseTimestampKey<K>(pub K);

impl<K, C> CursorKey<C> for ReverseTimestampKey<K>
where
  K: CursorKey<C, SqlType = Timestamptz>,
{
  type SqlType = sql_types::BigInt;
  type CursorValue = functions::reverse_timestamp_sort::HelperType<K::CursorValue>;
  type SqlValue = functions::reverse_timestamp_sort::HelperType<K::SqlValue>;

  fn get_cursor_value(cursor: &C) -> Self::CursorValue {
    functions::reverse_timestamp_sort(K::get_cursor_value(cursor))
  }

  fn get_sql_value() -> Self::SqlValue {
    functions::reverse_timestamp_sort(K::get_sql_value())
  }
}

/// Includes an SQL comment before `T`, which can be used to label auto_explain output
#[derive(QueryId)]
pub struct Commented<T> {
  comment: String,
  inner: T,
}

impl<T> Commented<T> {
  pub fn new(inner: T) -> Self {
    Commented {
      comment: String::new(),
      inner,
    }
  }

  /// Adds `text` to the comment if `condition` is true
  pub fn text_if(mut self, text: &str, condition: bool) -> Self {
    if condition {
      if !self.comment.is_empty() {
        self.comment.push_str(", ");
      }
      self.comment.push_str(text);
    }
    self
  }

  /// Adds `text` to the comment
  pub fn text(self, text: &str) -> Self {
    self.text_if(text, true)
  }
}

impl<T: Query> Query for Commented<T> {
  type SqlType = T::SqlType;
}

impl<T: QueryFragment<Pg>> QueryFragment<Pg> for Commented<T> {
  fn walk_ast<'b>(
    &'b self,
    mut out: diesel::query_builder::AstPass<'_, 'b, Pg>,
  ) -> Result<(), DieselError> {
    for line in self.comment.lines() {
      out.push_sql("\n-- ");
      out.push_sql(line);
    }
    out.push_sql("\n");
    self.inner.walk_ast(out.reborrow())
  }
}

impl<T: LimitDsl> LimitDsl for Commented<T> {
  type Output = Commented<T::Output>;

  fn limit(self, limit: i64) -> Self::Output {
    Commented {
      comment: self.comment,
      inner: self.inner.limit(limit),
    }
  }
}

pub fn fuzzy_search(q: &str) -> String {
  let replaced = q
    .replace('\\', "\\\\")
    .replace('%', "\\%")
    .replace('_', "\\_")
    .replace(' ', "%");
  format!("%{replaced}%")
}

pub fn limit_and_offset(
  page: Option<i64>,
  limit: Option<i64>,
) -> Result<(i64, i64), diesel::result::Error> {
  let page = match page {
    Some(page) => {
      if page < 1 {
        return Err(QueryBuilderError("Page is < 1".into()));
      }
      page
    }
    None => 1,
  };
  let limit = match limit {
    Some(limit) => {
      if !(1..=FETCH_LIMIT_MAX).contains(&limit) {
        return Err(QueryBuilderError(
          format!("Fetch limit is > {FETCH_LIMIT_MAX}").into(),
        ));
      }
      limit
    }
    None => FETCH_LIMIT_DEFAULT,
  };
  let offset = limit * (page - 1);
  Ok((limit, offset))
}

pub fn limit_and_offset_unlimited(page: Option<i64>, limit: Option<i64>) -> (i64, i64) {
  let limit = limit.unwrap_or(FETCH_LIMIT_DEFAULT);
  let offset = limit * (page.unwrap_or(1) - 1);
  (limit, offset)
}

pub fn is_email_regex(test: &str) -> bool {
  EMAIL_REGEX.is_match(test)
}

/// Takes an API text input, and converts it to an optional diesel DB update.
pub fn diesel_string_update(opt: Option<&str>) -> Option<Option<String>> {
  match opt {
    // An empty string is an erase
    Some("") => Some(None),
    Some(str) => Some(Some(str.into())),
    None => None,
  }
}

/// Takes an optional API URL-type input, and converts it to an optional diesel DB update.
/// Also cleans the url params.
pub fn diesel_url_update(opt: Option<&str>) -> LemmyResult<Option<Option<DbUrl>>> {
  match opt {
    // An empty string is an erase
    Some("") => Ok(Some(None)),
    Some(str_url) => Url::parse(str_url)
      .map(|u| Some(Some(clean_url_params(&u).into())))
      .with_lemmy_type(LemmyErrorType::InvalidUrl),
    None => Ok(None),
  }
}

/// Takes an optional API URL-type input, and converts it to an optional diesel DB create.
/// Also cleans the url params.
pub fn diesel_url_create(opt: Option<&str>) -> LemmyResult<Option<DbUrl>> {
  match opt {
    Some(str_url) => Url::parse(str_url)
      .map(|u| Some(clean_url_params(&u).into()))
      .with_lemmy_type(LemmyErrorType::InvalidUrl),
    None => Ok(None),
  }
}

fn establish_connection(config: &str) -> BoxFuture<ConnectionResult<AsyncPgConnection>> {
  let fut = async {
    rustls::crypto::ring::default_provider()
      .install_default()
      .expect("Failed to install rustls crypto provider");

    let rustls_config = DangerousClientConfigBuilder {
      cfg: ClientConfig::builder(),
    }
    .with_custom_certificate_verifier(Arc::new(NoCertVerifier {}))
    .with_no_client_auth();

    let tls = tokio_postgres_rustls::MakeRustlsConnect::new(rustls_config);
    let (client, conn) = tokio_postgres::connect(config, tls)
      .await
      .map_err(|e| ConnectionError::BadConnection(e.to_string()))?;
    tokio::spawn(async move {
      if let Err(e) = conn.await {
        error!("Database connection failed: {e}");
      }
    });
    let mut conn = AsyncPgConnection::try_from(client).await?;
    // * Change geqo_threshold back to default value if it was changed, so it's higher than the
    //   collapse limits
    // * Change collapse limits from 8 to 11 so the query planner can find a better table join order
    //   for more complicated queries
    conn
      .batch_execute("SET geqo_threshold=12;SET from_collapse_limit=11;SET join_collapse_limit=11;")
      .await
      .map_err(ConnectionError::CouldntSetupConfiguration)?;
    Ok(conn)
  };
  fut.boxed()
}

#[derive(Debug)]
struct NoCertVerifier {}

impl ServerCertVerifier for NoCertVerifier {
  fn verify_server_cert(
    &self,
    _end_entity: &CertificateDer,
    _intermediates: &[CertificateDer],
    _server_name: &ServerName,
    _ocsp: &[u8],
    _now: UnixTime,
  ) -> Result<ServerCertVerified, rustls::Error> {
    // Will verify all (even invalid) certs without any checks (sslmode=require)
    Ok(ServerCertVerified::assertion())
  }

  fn verify_tls12_signature(
    &self,
    message: &[u8],
    cert: &CertificateDer,
    dss: &DigitallySignedStruct,
  ) -> Result<HandshakeSignatureValid, rustls::Error> {
    verify_tls12_signature(
      message,
      cert,
      dss,
      &crypto::ring::default_provider().signature_verification_algorithms,
    )
  }

  fn verify_tls13_signature(
    &self,
    message: &[u8],
    cert: &CertificateDer,
    dss: &DigitallySignedStruct,
  ) -> Result<HandshakeSignatureValid, rustls::Error> {
    verify_tls13_signature(
      message,
      cert,
      dss,
      &crypto::ring::default_provider().signature_verification_algorithms,
    )
  }

  fn supported_verify_schemes(&self) -> Vec<SignatureScheme> {
    crypto::ring::default_provider()
      .signature_verification_algorithms
      .supported_schemes()
  }
}

pub async fn build_db_pool() -> LemmyResult<ActualDbPool> {
  let db_url = SETTINGS.get_database_url();
  // We only support TLS with sslmode=require currently
  let tls_enabled = db_url.contains("sslmode=require");
  let manager = if tls_enabled {
    // diesel-async does not support any TLS connections out of the box, so we need to manually
    // provide a setup function which handles creating the connection
    let mut config = ManagerConfig::default();
    config.custom_setup = Box::new(establish_connection);
    AsyncDieselConnectionManager::<AsyncPgConnection>::new_with_config(&db_url, config)
  } else {
    AsyncDieselConnectionManager::<AsyncPgConnection>::new(&db_url)
  };
  let pool = Pool::builder(manager)
    .max_size(SETTINGS.database.pool_size)
    .runtime(Runtime::Tokio1)
    // Limit connection age to prevent use of prepared statements that have query plans based on
    // very old statistics
    .pre_recycle(Hook::sync_fn(|_conn, metrics| {
      // Preventing the first recycle can cause an infinite loop when trying to get a new connection
      // from the pool
      let conn_was_used = metrics.recycled.is_some();
      if metrics.age() > Duration::from_secs(3 * 24 * 60 * 60) && conn_was_used {
        Err(HookError::Continue(None))
      } else {
        Ok(())
      }
    }))
    .build()?;

  crate::schema_setup::run(&db_url)?;

  Ok(pool)
}

pub async fn build_db_pool_for_tests() -> ActualDbPool {
  build_db_pool().await.expect("db pool missing")
}

pub fn naive_now() -> DateTime<Utc> {
  Utc::now()
}

pub fn post_to_comment_sort_type(sort: SortType) -> CommentSortType {
  match sort {
    SortType::Active | SortType::Hot | SortType::Scaled => CommentSortType::Hot,
    SortType::New | SortType::NewComments | SortType::MostComments => CommentSortType::New,
    SortType::Old => CommentSortType::Old,
    SortType::Controversial => CommentSortType::Controversial,
    SortType::TopHour
    | SortType::TopSixHour
    | SortType::TopTwelveHour
    | SortType::TopDay
    | SortType::TopAll
    | SortType::TopWeek
    | SortType::TopYear
    | SortType::TopMonth
    | SortType::TopThreeMonths
    | SortType::TopSixMonths
    | SortType::TopNineMonths => CommentSortType::Top,
  }
}

static EMAIL_REGEX: Lazy<Regex> = Lazy::new(|| {
  Regex::new(r"^[a-zA-Z0-9.!#$%&’*+/=?^_`{|}~-]+@[a-zA-Z0-9-]+(?:\.[a-zA-Z0-9-]+)*$")
    .expect("compile email regex")
});

pub mod functions {
  use diesel::sql_types::{BigInt, Text, Timestamptz};

  sql_function! {
    #[sql_name = "r.hot_rank"]
    fn hot_rank(score: BigInt, time: Timestamptz) -> Double;
  }

  sql_function! {
    #[sql_name = "r.scaled_rank"]
    fn scaled_rank(score: BigInt, time: Timestamptz, users_active_month: BigInt) -> Double;
  }

  sql_function! {
    #[sql_name = "r.controversy_rank"]
    fn controversy_rank(upvotes: BigInt, downvotes: BigInt, score: BigInt) -> Double;
  }

  sql_function!(fn reverse_timestamp_sort(time: Timestamptz) -> BigInt);

  sql_function!(fn lower(x: Text) -> Text);

  // really this function is variadic, this just adds the two-argument version
  sql_function!(fn coalesce<T: diesel::sql_types::SqlType + diesel::sql_types::SingleValue>(x: diesel::sql_types::Nullable<T>, y: T) -> T);
}

pub const DELETED_REPLACEMENT_TEXT: &str = "*Permanently Deleted*";

pub fn now() -> AsExprOf<diesel::dsl::now, diesel::sql_types::Timestamptz> {
  // https://github.com/diesel-rs/diesel/issues/1514
  diesel::dsl::now.into_sql::<Timestamptz>()
}

pub type AsRecordOutput<T> = dsl::AsExprOf<T, sql_types::Record<<T as Expression>::SqlType>>;

pub trait AsRecord: Expression + AsExpression<sql_types::Record<Self::SqlType>>
where
  Self::SqlType: 'static,
{
}

impl<T: Expression + AsExpression<sql_types::Record<T::SqlType>>> AsRecord for T where
  T::SqlType: 'static
{
}

type OnTupleEq<T, L0, L1, R0, R1> = dsl::On<T, dsl::Eq<AsRecordOutput<(L0, L1)>, (R0, R1)>>;

pub fn actions<T, P, C, K0, K1>(
  actions_table: T,
  person_id: Option<P>,
  target_id: C,
) -> OnTupleEq<T, dsl::Nullable<K0>, K1, BindIfSome<dsl::AsExprOf<P, sql_types::Integer>>, C>
where
  T: Table<PrimaryKey = (K0, K1)> + Copy,
  K0: Expression,
  P: AsExpression<sql_types::Integer>,
  (dsl::Nullable<K0>, K1): AsRecord,
  (BindIfSome<dsl::AsExprOf<P, sql_types::Integer>>, C):
    AsExpression<<AsRecordOutput<(dsl::Nullable<K0>, K1)> as Expression>::SqlType>,
{
  let (k0, k1) = actions_table.primary_key();
  actions_table.on((k0.nullable(), k1).into_sql().eq((
    BindIfSome(person_id.map(diesel::IntoSql::into_sql)),
    target_id,
  )))
}

/// Like `actions` but `actions_table` is an alias and person id is not nullable
#[allow(clippy::type_complexity)]
pub fn actions_alias<T, P, C, K0, K1>(
  actions_table: Alias<T>,
  person_id: P,
  target_id: C,
) -> OnTupleEq<Alias<T>, AliasedField<T, K0>, AliasedField<T, K1>, P, C>
where
  Alias<T>: QuerySource + Copy,
  T: AliasSource + Default,
  T::Target: Table<PrimaryKey = (K0, K1)>,
  K0: Column<Table = T::Target>,
  K1: Column<Table = T::Target>,
  (AliasedField<T, K0>, AliasedField<T, K1>): AsRecord,
  (P, C): AsExpression<
    <AsRecordOutput<(AliasedField<T, K0>, AliasedField<T, K1>)> as Expression>::SqlType,
  >,
{
  let (k0, k1) = T::default().target().primary_key();
  actions_table.on(
    (actions_table.field(k0), actions_table.field(k1))
      .into_sql()
      .eq((person_id, target_id)),
  )
}

/// `action_query(table_name::action_name)` is the same as
/// `table_name::table.filter(table_name::action_name.is_not_null())`.
pub fn action_query<C>(column: C) -> dsl::Filter<C::Table, dsl::IsNotNull<C>>
where
  C: Column,
  C::Table: Default + FilterDsl<dsl::IsNotNull<C>>,
  C::SqlType: SingleValue,
{
  action_query_with_fn(column, |t| t)
}

pub fn find_action<C, K>(
  column: C,
  key: K,
) -> dsl::Filter<dsl::Find<C::Table, K>, dsl::IsNotNull<C>>
where
  C: Column,
  C::Table: Default + FindDsl<K>,
  dsl::Find<C::Table, K>: FilterDsl<dsl::IsNotNull<C>>,
  C::SqlType: SingleValue,
{
  action_query_with_fn(column, |t| t.find(key))
}

fn action_query_with_fn<C, Q>(
  column: C,
  f: impl FnOnce(C::Table) -> Q,
) -> dsl::Filter<Q, dsl::IsNotNull<C>>
where
  C: Column,
  C::Table: Default,
  C::SqlType: SingleValue,
  Q: FilterDsl<dsl::IsNotNull<C>>,
{
  f(C::Table::default()).filter(column.is_not_null())
}

pub type ResultFuture<'a, T> = BoxFuture<'a, Result<T, DieselError>>;

pub trait ReadFn<'a, T, Args>: Fn(DbConn<'a>, Args) -> ResultFuture<'a, T> {}

impl<'a, T, Args, F: Fn(DbConn<'a>, Args) -> ResultFuture<'a, T>> ReadFn<'a, T, Args> for F {}

pub trait ListFn<'a, T, Args>: Fn(DbConn<'a>, Args) -> ResultFuture<'a, Vec<T>> {}

impl<'a, T, Args, F: Fn(DbConn<'a>, Args) -> ResultFuture<'a, Vec<T>>> ListFn<'a, T, Args> for F {}

/// Allows read and list functions to capture a shared closure that has an inferred return type,
/// which is useful for join logic
pub struct Queries<RF, LF> {
  pub read_fn: RF,
  pub list_fn: LF,
}

// `()` is used to prevent type inference error
impl Queries<(), ()> {
  pub fn new<'a, RFut, LFut, RT, LT, RA, LA, RF2, LF2>(
    read_fn: RF2,
    list_fn: LF2,
  ) -> Queries<impl ReadFn<'a, RT, RA>, impl ListFn<'a, LT, LA>>
  where
    RFut: Future<Output = Result<RT, DieselError>> + Sized + Send + 'a,
    LFut: Future<Output = Result<Vec<LT>, DieselError>> + Sized + Send + 'a,
    RF2: Fn(DbConn<'a>, RA) -> RFut,
    LF2: Fn(DbConn<'a>, LA) -> LFut,
  {
    Queries {
      read_fn: move |conn, args| read_fn(conn, args).boxed(),
      list_fn: move |conn, args| list_fn(conn, args).boxed(),
    }
  }
}

impl<RF, LF> Queries<RF, LF> {
  pub async fn read<'a, T, Args>(
    self,
    pool: &'a mut DbPool<'_>,
    args: Args,
  ) -> Result<Option<T>, DieselError>
  where
    RF: ReadFn<'a, T, Args>,
  {
    let conn = get_conn(pool).await?;
    (self.read_fn)(conn, args).await.optional()
  }

  pub async fn list<'a, T, Args>(
    self,
    pool: &'a mut DbPool<'_>,
    args: Args,
  ) -> Result<Vec<T>, DieselError>
  where
    LF: ListFn<'a, T, Args>,
  {
    let conn = get_conn(pool).await?;
    (self.list_fn)(conn, args).await
  }
}

pub fn visible_communities_only<Q>(my_person_id: Option<PersonId>, query: Q) -> Q
where
  Q: diesel::query_dsl::methods::FilterDsl<
    dsl::Eq<community::visibility, CommunityVisibility>,
    Output = Q,
  >,
{
  if my_person_id.is_none() {
    query.filter(community::visibility.eq(CommunityVisibility::Public))
  } else {
    query
  }
}

#[cfg(test)]
#[allow(clippy::indexing_slicing)]
mod tests {

  use super::*;
  use pretty_assertions::assert_eq;

  #[test]
  fn test_fuzzy_search() {
    let test = "This %is% _a_ fuzzy search";
    assert_eq!(
      fuzzy_search(test),
      "%This%\\%is\\%%\\_a\\_%fuzzy%search%".to_string()
    );
  }

  #[test]
  fn test_email() {
    assert!(is_email_regex("gush@gmail.com"));
    assert!(!is_email_regex("nada_neutho"));
  }

  #[test]
  fn test_diesel_option_overwrite() {
    assert_eq!(diesel_string_update(None), None);
    assert_eq!(diesel_string_update(Some("")), Some(None));
    assert_eq!(
      diesel_string_update(Some("test")),
      Some(Some("test".to_string()))
    );
  }

  #[test]
  fn test_diesel_option_overwrite_to_url() -> LemmyResult<()> {
    assert!(matches!(diesel_url_update(None), Ok(None)));
    assert!(matches!(diesel_url_update(Some("")), Ok(Some(None))));
    assert!(diesel_url_update(Some("invalid_url")).is_err());
    let example_url = "https://example.com";
    assert!(matches!(
      diesel_url_update(Some(example_url)),
      Ok(Some(Some(url))) if url == Url::parse(example_url)?.into()
    ));
    Ok(())
  }
}<|MERGE_RESOLUTION|>--- conflicted
+++ resolved
@@ -1,25 +1,17 @@
-<<<<<<< HEAD
 pub mod uplete;
 
-use crate::{newtypes::DbUrl, CommentSortType, SortType};
-=======
 use crate::{
-  diesel::ExpressionMethods,
   newtypes::{DbUrl, PersonId},
   schema::community,
   CommentSortType,
   CommunityVisibility,
   SortType,
 };
->>>>>>> d09854a7
 use chrono::{DateTime, TimeDelta, Utc};
 use deadpool::Runtime;
 use diesel::{
   dsl,
-<<<<<<< HEAD
   expression::AsExpression,
-=======
->>>>>>> d09854a7
   helper_types::AsExprOf,
   pg::Pg,
   query_builder::{Query, QueryFragment},

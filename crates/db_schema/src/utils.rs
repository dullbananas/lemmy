--- conflicted
+++ resolved
@@ -1,10 +1,6 @@
-<<<<<<< HEAD
 pub mod uplete;
 
-use crate::{newtypes::DbUrl, CommentSortType, SortType};
-=======
 use crate::{newtypes::DbUrl, CommentSortType, PostSortType};
->>>>>>> 9509ef17
 use chrono::{DateTime, TimeDelta, Utc};
 use deadpool::Runtime;
 use diesel::{
@@ -25,14 +21,10 @@
   Expression,
   ExpressionMethods,
   IntoSql,
-<<<<<<< HEAD
   JoinOnDsl,
   NullableExpressionMethods,
-  OptionalExtension,
   QuerySource,
   Table,
-=======
->>>>>>> 9509ef17
 };
 use diesel_async::{
   pg::AsyncPgConnection,

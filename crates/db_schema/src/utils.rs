use crate::{
  diesel::Connection,
  diesel_migrations::MigrationHarness,
  newtypes::DbUrl,
  CommentSortType,
  SortType,
};
use activitypub_federation::{fetch::object_id::ObjectId, traits::Object};
use anyhow::Context;
use chrono::{DateTime, Utc};
use deadpool::Runtime;
use diesel::{
  backend::Backend,
  deserialize::FromSql,
  helper_types::AsExprOf,
  pg::Pg,
  query_builder::{Query, QueryFragment},
  query_dsl::methods::LimitDsl,
  result::{ConnectionError, ConnectionResult, Error as DieselError, Error::QueryBuilderError},
  serialize::{Output, ToSql},
  sql_types::{self, Text, Timestamptz},
  IntoSql,
  PgConnection,
};
use diesel_async::{
  pg::AsyncPgConnection,
  pooled_connection::{
    deadpool::{Object as PooledConnection, Pool},
    AsyncDieselConnectionManager,
    ManagerConfig,
  },
};
use diesel_migrations::EmbeddedMigrations;
use futures_util::{future::BoxFuture, Future, FutureExt};
use i_love_jesus::CursorKey;
use lemmy_utils::{
  error::{LemmyError, LemmyErrorExt, LemmyErrorType},
  settings::SETTINGS,
};
use once_cell::sync::Lazy;
use regex::Regex;
use rustls::{
  client::{ServerCertVerified, ServerCertVerifier},
  ServerName,
};
use std::{
  ops::{Deref, DerefMut},
  sync::Arc,
  time::SystemTime,
};
use tracing::{error, info};
use url::Url;

const FETCH_LIMIT_DEFAULT: i64 = 10;
pub const FETCH_LIMIT_MAX: i64 = 50;
pub const SITEMAP_LIMIT: i64 = 50000;
pub const SITEMAP_DAYS: i64 = 31;
pub const RANK_DEFAULT: f64 = 0.0001;

pub type ActualDbPool = Pool<AsyncPgConnection>;

/// References a pool or connection. Functions must take `&mut DbPool<'_>` to allow implicit reborrowing.
///
/// https://github.com/rust-lang/rfcs/issues/1403
pub enum DbPool<'a> {
  Pool(&'a ActualDbPool),
  Conn(&'a mut AsyncPgConnection),
}

pub enum DbConn<'a> {
  Pool(PooledConnection<AsyncPgConnection>),
  Conn(&'a mut AsyncPgConnection),
}

pub async fn get_conn<'a, 'b: 'a>(pool: &'a mut DbPool<'b>) -> Result<DbConn<'a>, DieselError> {
  Ok(match pool {
    DbPool::Pool(pool) => DbConn::Pool(pool.get().await.map_err(|e| QueryBuilderError(e.into()))?),
    DbPool::Conn(conn) => DbConn::Conn(conn),
  })
}

impl<'a> Deref for DbConn<'a> {
  type Target = AsyncPgConnection;

  fn deref(&self) -> &Self::Target {
    match self {
      DbConn::Pool(conn) => conn.deref(),
      DbConn::Conn(conn) => conn.deref(),
    }
  }
}

impl<'a> DerefMut for DbConn<'a> {
  fn deref_mut(&mut self) -> &mut Self::Target {
    match self {
      DbConn::Pool(conn) => conn.deref_mut(),
      DbConn::Conn(conn) => conn.deref_mut(),
    }
  }
}

// Allows functions that take `DbPool<'_>` to be called in a transaction by passing `&mut conn.into()`
impl<'a> From<&'a mut AsyncPgConnection> for DbPool<'a> {
  fn from(value: &'a mut AsyncPgConnection) -> Self {
    DbPool::Conn(value)
  }
}

impl<'a, 'b: 'a> From<&'a mut DbConn<'b>> for DbPool<'a> {
  fn from(value: &'a mut DbConn<'b>) -> Self {
    DbPool::Conn(value.deref_mut())
  }
}

impl<'a> From<&'a ActualDbPool> for DbPool<'a> {
  fn from(value: &'a ActualDbPool) -> Self {
    DbPool::Pool(value)
  }
}

/// Runs multiple async functions that take `&mut DbPool<'_>` as input and return `Result`. Only works when the  `futures` crate is listed in `Cargo.toml`.
///
/// `$pool` is the value given to each function.
///
/// A `Result` is returned (not in a `Future`, so don't use `.await`). The `Ok` variant contains a tuple with the values returned by the given functions.
///
/// The functions run concurrently if `$pool` has the `DbPool::Pool` variant.
#[macro_export]
macro_rules! try_join_with_pool {
  ($pool:ident => ($($func:expr),+)) => {{
    // Check type
    let _: &mut $crate::utils::DbPool<'_> = $pool;

    match $pool {
      // Run concurrently with `try_join`
      $crate::utils::DbPool::Pool(__pool) => ::futures::try_join!(
        $(async {
          let mut __dbpool = $crate::utils::DbPool::Pool(__pool);
          ($func)(&mut __dbpool).await
        }),+
      ),
      // Run sequentially
      $crate::utils::DbPool::Conn(__conn) => async {
        Ok(($({
          let mut __dbpool = $crate::utils::DbPool::Conn(__conn);
          // `?` prevents the error type from being inferred in an `async` block, so `match` is used instead
          match ($func)(&mut __dbpool).await {
            ::core::result::Result::Ok(__v) => __v,
            ::core::result::Result::Err(__v) => return ::core::result::Result::Err(__v),
          }
        }),+))
      }.await,
    }
  }};
}

<<<<<<< HEAD
pub struct ReverseTimestampKey<K>(pub K);

impl<K, C> CursorKey<C> for ReverseTimestampKey<K>
where
  K: CursorKey<C, SqlType = Timestamptz>,
{
  type SqlType = sql_types::BigInt;
  type CursorValue = functions::reverse_timestamp_sort::HelperType<K::CursorValue>;
  type SqlValue = functions::reverse_timestamp_sort::HelperType<K::SqlValue>;

  fn get_cursor_value(cursor: &C) -> Self::CursorValue {
    functions::reverse_timestamp_sort(K::get_cursor_value(cursor))
  }

  fn get_sql_value() -> Self::SqlValue {
    functions::reverse_timestamp_sort(K::get_sql_value())
=======
/// Includes an SQL comment before `T`, which can be used to label auto_explain output
#[derive(QueryId)]
pub struct Commented<T> {
  comment: String,
  inner: T,
}

impl<T> Commented<T> {
  pub fn new(inner: T) -> Self {
    Commented {
      comment: String::new(),
      inner,
    }
  }

  /// Adds `text` to the comment if `condition` is true
  pub fn text_if(mut self, text: &str, condition: bool) -> Self {
    if condition {
      if !self.comment.is_empty() {
        self.comment.push_str(", ");
      }
      self.comment.push_str(text);
    }
    self
  }

  /// Adds `text` to the comment
  pub fn text(self, text: &str) -> Self {
    self.text_if(text, true)
  }
}

impl<T: Query> Query for Commented<T> {
  type SqlType = T::SqlType;
}

impl<T: QueryFragment<Pg>> QueryFragment<Pg> for Commented<T> {
  fn walk_ast<'b>(
    &'b self,
    mut out: diesel::query_builder::AstPass<'_, 'b, Pg>,
  ) -> Result<(), DieselError> {
    for line in self.comment.lines() {
      out.push_sql("\n-- ");
      out.push_sql(line);
    }
    out.push_sql("\n");
    self.inner.walk_ast(out.reborrow())
  }
}

impl<T: LimitDsl> LimitDsl for Commented<T> {
  type Output = Commented<T::Output>;

  fn limit(self, limit: i64) -> Self::Output {
    Commented {
      comment: self.comment,
      inner: self.inner.limit(limit),
    }
>>>>>>> 759f6d8a
  }
}

pub fn fuzzy_search(q: &str) -> String {
  let replaced = q.replace('%', "\\%").replace('_', "\\_").replace(' ', "%");
  format!("%{replaced}%")
}

pub fn limit_and_offset(
  page: Option<i64>,
  limit: Option<i64>,
) -> Result<(i64, i64), diesel::result::Error> {
  let page = match page {
    Some(page) => {
      if page < 1 {
        return Err(QueryBuilderError("Page is < 1".into()));
      } else {
        page
      }
    }
    None => 1,
  };
  let limit = match limit {
    Some(limit) => {
      if !(1..=FETCH_LIMIT_MAX).contains(&limit) {
        return Err(QueryBuilderError(
          format!("Fetch limit is > {FETCH_LIMIT_MAX}").into(),
        ));
      } else {
        limit
      }
    }
    None => FETCH_LIMIT_DEFAULT,
  };
  let offset = limit * (page - 1);
  Ok((limit, offset))
}

pub fn limit_and_offset_unlimited(page: Option<i64>, limit: Option<i64>) -> (i64, i64) {
  let limit = limit.unwrap_or(FETCH_LIMIT_DEFAULT);
  let offset = limit * (page.unwrap_or(1) - 1);
  (limit, offset)
}

pub fn is_email_regex(test: &str) -> bool {
  EMAIL_REGEX.is_match(test)
}

pub fn diesel_option_overwrite(opt: Option<String>) -> Option<Option<String>> {
  match opt {
    // An empty string is an erase
    Some(unwrapped) => {
      if !unwrapped.eq("") {
        Some(Some(unwrapped))
      } else {
        Some(None)
      }
    }
    None => None,
  }
}

pub fn diesel_option_overwrite_to_url(
  opt: &Option<String>,
) -> Result<Option<Option<DbUrl>>, LemmyError> {
  match opt.as_ref().map(String::as_str) {
    // An empty string is an erase
    Some("") => Ok(Some(None)),
    Some(str_url) => Url::parse(str_url)
      .map(|u| Some(Some(u.into())))
      .with_lemmy_type(LemmyErrorType::InvalidUrl),
    None => Ok(None),
  }
}

pub fn diesel_option_overwrite_to_url_create(
  opt: &Option<String>,
) -> Result<Option<DbUrl>, LemmyError> {
  match opt.as_ref().map(String::as_str) {
    // An empty string is nothing
    Some("") => Ok(None),
    Some(str_url) => Url::parse(str_url)
      .map(|u| Some(u.into()))
      .with_lemmy_type(LemmyErrorType::InvalidUrl),
    None => Ok(None),
  }
}

fn establish_connection(config: &str) -> BoxFuture<ConnectionResult<AsyncPgConnection>> {
  let fut = async {
    let rustls_config = rustls::ClientConfig::builder()
      .with_safe_defaults()
      .with_custom_certificate_verifier(Arc::new(NoCertVerifier {}))
      .with_no_client_auth();

    let tls = tokio_postgres_rustls::MakeRustlsConnect::new(rustls_config);
    let (client, conn) = tokio_postgres::connect(config, tls)
      .await
      .map_err(|e| ConnectionError::BadConnection(e.to_string()))?;
    tokio::spawn(async move {
      if let Err(e) = conn.await {
        error!("Database connection failed: {e}");
      }
    });
    AsyncPgConnection::try_from(client).await
  };
  fut.boxed()
}

struct NoCertVerifier {}

impl ServerCertVerifier for NoCertVerifier {
  fn verify_server_cert(
    &self,
    _end_entity: &rustls::Certificate,
    _intermediates: &[rustls::Certificate],
    _server_name: &ServerName,
    _scts: &mut dyn Iterator<Item = &[u8]>,
    _ocsp_response: &[u8],
    _now: SystemTime,
  ) -> Result<ServerCertVerified, rustls::Error> {
    // Will verify all (even invalid) certs without any checks (sslmode=require)
    Ok(ServerCertVerified::assertion())
  }
}

pub const MIGRATIONS: EmbeddedMigrations = embed_migrations!();

fn run_migrations(db_url: &str) -> Result<(), LemmyError> {
  // Needs to be a sync connection
  let mut conn =
    PgConnection::establish(db_url).with_context(|| format!("Error connecting to {db_url}"))?;

  info!("Running Database migrations (This may take a long time)...");
  conn
    .run_pending_migrations(MIGRATIONS)
    .map_err(|e| anyhow::anyhow!("Couldn't run DB Migrations: {e}"))?;
  info!("Database migrations complete.");

  Ok(())
}

pub async fn build_db_pool() -> Result<ActualDbPool, LemmyError> {
  let db_url = SETTINGS.get_database_url();
  // We only support TLS with sslmode=require currently
  let tls_enabled = db_url.contains("sslmode=require");
  let manager = if tls_enabled {
    // diesel-async does not support any TLS connections out of the box, so we need to manually
    // provide a setup function which handles creating the connection
    let mut config = ManagerConfig::default();
    config.custom_setup = Box::new(establish_connection);
    AsyncDieselConnectionManager::<AsyncPgConnection>::new_with_config(&db_url, config)
  } else {
    AsyncDieselConnectionManager::<AsyncPgConnection>::new(&db_url)
  };
  let pool = Pool::builder(manager)
    .max_size(SETTINGS.database.pool_size)
    .runtime(Runtime::Tokio1)
    .build()?;

  run_migrations(&db_url)?;

  Ok(pool)
}

pub async fn build_db_pool_for_tests() -> ActualDbPool {
  build_db_pool().await.expect("db pool missing")
}

pub fn naive_now() -> DateTime<Utc> {
  Utc::now()
}

pub fn post_to_comment_sort_type(sort: SortType) -> CommentSortType {
  match sort {
    SortType::Active | SortType::Hot | SortType::Scaled => CommentSortType::Hot,
    SortType::New | SortType::NewComments | SortType::MostComments => CommentSortType::New,
    SortType::Old => CommentSortType::Old,
    SortType::Controversial => CommentSortType::Controversial,
    SortType::TopHour
    | SortType::TopSixHour
    | SortType::TopTwelveHour
    | SortType::TopDay
    | SortType::TopAll
    | SortType::TopWeek
    | SortType::TopYear
    | SortType::TopMonth
    | SortType::TopThreeMonths
    | SortType::TopSixMonths
    | SortType::TopNineMonths => CommentSortType::Top,
  }
}

static EMAIL_REGEX: Lazy<Regex> = Lazy::new(|| {
  Regex::new(r"^[a-zA-Z0-9.!#$%&’*+/=?^_`{|}~-]+@[a-zA-Z0-9-]+(?:\.[a-zA-Z0-9-]+)*$")
    .expect("compile email regex")
});

pub mod functions {
  use diesel::sql_types::{BigInt, Text, Timestamptz};

  sql_function! {
    fn hot_rank(score: BigInt, time: Timestamptz) -> Double;
  }

  sql_function! {
    fn scaled_rank(score: BigInt, time: Timestamptz, users_active_month: BigInt) -> Double;
  }

  sql_function! {
    fn controversy_rank(upvotes: BigInt, downvotes: BigInt, score: BigInt) -> Double;
  }

  sql_function!(fn reverse_timestamp_sort(time: Timestamptz) -> BigInt);

  sql_function!(fn lower(x: Text) -> Text);

  // really this function is variadic, this just adds the two-argument version
  sql_function!(fn coalesce<T: diesel::sql_types::SqlType + diesel::sql_types::SingleValue>(x: diesel::sql_types::Nullable<T>, y: T) -> T);
}

pub const DELETED_REPLACEMENT_TEXT: &str = "*Permanently Deleted*";

impl ToSql<Text, Pg> for DbUrl {
  fn to_sql(&self, out: &mut Output<Pg>) -> diesel::serialize::Result {
    <std::string::String as ToSql<Text, Pg>>::to_sql(&self.0.to_string(), &mut out.reborrow())
  }
}

impl<DB: Backend> FromSql<Text, DB> for DbUrl
where
  String: FromSql<Text, DB>,
{
  fn from_sql(value: DB::RawValue<'_>) -> diesel::deserialize::Result<Self> {
    let str = String::from_sql(value)?;
    Ok(DbUrl(Box::new(Url::parse(&str)?)))
  }
}

impl<Kind> From<ObjectId<Kind>> for DbUrl
where
  Kind: Object + Send + 'static,
  for<'de2> <Kind as Object>::Kind: serde::Deserialize<'de2>,
{
  fn from(id: ObjectId<Kind>) -> Self {
    DbUrl(Box::new(id.into()))
  }
}

pub fn now() -> AsExprOf<diesel::dsl::now, diesel::sql_types::Timestamptz> {
  // https://github.com/diesel-rs/diesel/issues/1514
  diesel::dsl::now.into_sql::<Timestamptz>()
}

pub type ResultFuture<'a, T> = BoxFuture<'a, Result<T, DieselError>>;

pub trait ReadFn<'a, T, Args>: Fn(DbConn<'a>, Args) -> ResultFuture<'a, T> {}

impl<'a, T, Args, F: Fn(DbConn<'a>, Args) -> ResultFuture<'a, T>> ReadFn<'a, T, Args> for F {}

pub trait ListFn<'a, T, Args>: Fn(DbConn<'a>, Args) -> ResultFuture<'a, Vec<T>> {}

impl<'a, T, Args, F: Fn(DbConn<'a>, Args) -> ResultFuture<'a, Vec<T>>> ListFn<'a, T, Args> for F {}

/// Allows read and list functions to capture a shared closure that has an inferred return type, which is useful for join logic
pub struct Queries<RF, LF> {
  pub read_fn: RF,
  pub list_fn: LF,
}

// `()` is used to prevent type inference error
impl Queries<(), ()> {
  pub fn new<'a, RFut, LFut, RT, LT, RA, LA, RF2, LF2>(
    read_fn: RF2,
    list_fn: LF2,
  ) -> Queries<impl ReadFn<'a, RT, RA>, impl ListFn<'a, LT, LA>>
  where
    RFut: Future<Output = Result<RT, DieselError>> + Sized + Send + 'a,
    LFut: Future<Output = Result<Vec<LT>, DieselError>> + Sized + Send + 'a,
    RF2: Fn(DbConn<'a>, RA) -> RFut,
    LF2: Fn(DbConn<'a>, LA) -> LFut,
  {
    Queries {
      read_fn: move |conn, args| read_fn(conn, args).boxed(),
      list_fn: move |conn, args| list_fn(conn, args).boxed(),
    }
  }
}

impl<RF, LF> Queries<RF, LF> {
  pub async fn read<'a, T, Args>(
    self,
    pool: &'a mut DbPool<'_>,
    args: Args,
  ) -> Result<T, DieselError>
  where
    RF: ReadFn<'a, T, Args>,
  {
    let conn = get_conn(pool).await?;
    (self.read_fn)(conn, args).await
  }

  pub async fn list<'a, T, Args>(
    self,
    pool: &'a mut DbPool<'_>,
    args: Args,
  ) -> Result<Vec<T>, DieselError>
  where
    LF: ListFn<'a, T, Args>,
  {
    let conn = get_conn(pool).await?;
    (self.list_fn)(conn, args).await
  }
}

#[cfg(test)]
mod tests {
  #![allow(clippy::unwrap_used)]
  #![allow(clippy::indexing_slicing)]

  use super::{fuzzy_search, *};
  use crate::utils::is_email_regex;
  use pretty_assertions::assert_eq;

  #[test]
  fn test_fuzzy_search() {
    let test = "This %is% _a_ fuzzy search";
    assert_eq!(
      fuzzy_search(test),
      "%This%\\%is\\%%\\_a\\_%fuzzy%search%".to_string()
    );
  }

  #[test]
  fn test_email() {
    assert!(is_email_regex("gush@gmail.com"));
    assert!(!is_email_regex("nada_neutho"));
  }

  #[test]
  fn test_diesel_option_overwrite() {
    assert_eq!(diesel_option_overwrite(None), None);
    assert_eq!(diesel_option_overwrite(Some(String::new())), Some(None));
    assert_eq!(
      diesel_option_overwrite(Some("test".to_string())),
      Some(Some("test".to_string()))
    );
  }

  #[test]
  fn test_diesel_option_overwrite_to_url() {
    assert!(matches!(diesel_option_overwrite_to_url(&None), Ok(None)));
    assert!(matches!(
      diesel_option_overwrite_to_url(&Some(String::new())),
      Ok(Some(None))
    ));
    assert!(diesel_option_overwrite_to_url(&Some("invalid_url".to_string())).is_err());
    let example_url = "https://example.com";
    assert!(matches!(
      diesel_option_overwrite_to_url(&Some(example_url.to_string())),
      Ok(Some(Some(url))) if url == Url::parse(example_url).unwrap().into()
    ));
  }
}<|MERGE_RESOLUTION|>--- conflicted
+++ resolved
@@ -154,7 +154,6 @@
   }};
 }
 
-<<<<<<< HEAD
 pub struct ReverseTimestampKey<K>(pub K);
 
 impl<K, C> CursorKey<C> for ReverseTimestampKey<K>
@@ -171,7 +170,9 @@
 
   fn get_sql_value() -> Self::SqlValue {
     functions::reverse_timestamp_sort(K::get_sql_value())
-=======
+  }
+}
+
 /// Includes an SQL comment before `T`, which can be used to label auto_explain output
 #[derive(QueryId)]
 pub struct Commented<T> {
@@ -230,7 +231,6 @@
       comment: self.comment,
       inner: self.inner.limit(limit),
     }
->>>>>>> 759f6d8a
   }
 }
 

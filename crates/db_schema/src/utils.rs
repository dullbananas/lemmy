<<<<<<< HEAD
use crate::{
  diesel::ExpressionMethods,
  newtypes::{DbUrl, PersonId},
  schema::community,
  schema_setup,
  CommentSortType,
  CommunityVisibility,
  SortType,
};
=======
use crate::{newtypes::DbUrl, CommentSortType, SortType};
>>>>>>> 7321a630
use chrono::{DateTime, TimeDelta, Utc};
use deadpool::Runtime;
use diesel::{
  helper_types::AsExprOf,
  pg::Pg,
  query_builder::{Query, QueryFragment},
  query_dsl::methods::LimitDsl,
  result::{
    ConnectionError,
    ConnectionResult,
    Error::{self as DieselError, QueryBuilderError},
  },
  sql_types::{self, Timestamptz},
  IntoSql,
  OptionalExtension,
};
use diesel_async::{
  pg::AsyncPgConnection,
  pooled_connection::{
    deadpool::{Hook, HookError, Object as PooledConnection, Pool},
    AsyncDieselConnectionManager,
    ManagerConfig,
  },
  AsyncConnection,
  RunQueryDsl,
};
use futures_util::{future::BoxFuture, Future, FutureExt};
use i_love_jesus::CursorKey;
use lemmy_utils::{
  error::{LemmyErrorExt, LemmyErrorType, LemmyResult},
  settings::SETTINGS,
  utils::validation::clean_url_params,
};
use once_cell::sync::Lazy;
use regex::Regex;
use rustls::{
  client::danger::{
    DangerousClientConfigBuilder,
    HandshakeSignatureValid,
    ServerCertVerified,
    ServerCertVerifier,
  },
  crypto::{self, verify_tls12_signature, verify_tls13_signature},
  pki_types::{CertificateDer, ServerName, UnixTime},
  ClientConfig,
  DigitallySignedStruct,
  SignatureScheme,
};
use std::{
  ops::{Deref, DerefMut},
  sync::Arc,
  time::Duration,
};
use tracing::error;
use url::Url;

const FETCH_LIMIT_DEFAULT: i64 = 10;
pub const FETCH_LIMIT_MAX: i64 = 50;
pub const SITEMAP_LIMIT: i64 = 50000;
pub const SITEMAP_DAYS: Option<TimeDelta> = TimeDelta::try_days(31);
pub const RANK_DEFAULT: f64 = 0.0001;

pub type ActualDbPool = Pool<AsyncPgConnection>;

/// References a pool or connection. Functions must take `&mut DbPool<'_>` to allow implicit
/// reborrowing.
///
/// https://github.com/rust-lang/rfcs/issues/1403
pub enum DbPool<'a> {
  Pool(&'a ActualDbPool),
  Conn(&'a mut AsyncPgConnection),
}

pub enum DbConn<'a> {
  Pool(PooledConnection<AsyncPgConnection>),
  Conn(&'a mut AsyncPgConnection),
}

pub async fn get_conn<'a, 'b: 'a>(pool: &'a mut DbPool<'b>) -> Result<DbConn<'a>, DieselError> {
  Ok(match pool {
    DbPool::Pool(pool) => DbConn::Pool(pool.get().await.map_err(|e| QueryBuilderError(e.into()))?),
    DbPool::Conn(conn) => DbConn::Conn(conn),
  })
}

impl<'a> Deref for DbConn<'a> {
  type Target = AsyncPgConnection;

  fn deref(&self) -> &Self::Target {
    match self {
      DbConn::Pool(conn) => conn.deref(),
      DbConn::Conn(conn) => conn.deref(),
    }
  }
}

impl<'a> DerefMut for DbConn<'a> {
  fn deref_mut(&mut self) -> &mut Self::Target {
    match self {
      DbConn::Pool(conn) => conn.deref_mut(),
      DbConn::Conn(conn) => conn.deref_mut(),
    }
  }
}

// Allows functions that take `DbPool<'_>` to be called in a transaction by passing `&mut
// conn.into()`
impl<'a> From<&'a mut AsyncPgConnection> for DbPool<'a> {
  fn from(value: &'a mut AsyncPgConnection) -> Self {
    DbPool::Conn(value)
  }
}

impl<'a, 'b: 'a> From<&'a mut DbConn<'b>> for DbPool<'a> {
  fn from(value: &'a mut DbConn<'b>) -> Self {
    DbPool::Conn(value.deref_mut())
  }
}

impl<'a> From<&'a ActualDbPool> for DbPool<'a> {
  fn from(value: &'a ActualDbPool) -> Self {
    DbPool::Pool(value)
  }
}

/// Runs multiple async functions that take `&mut DbPool<'_>` as input and return `Result`. Only
/// works when the  `futures` crate is listed in `Cargo.toml`.
///
/// `$pool` is the value given to each function.
///
/// A `Result` is returned (not in a `Future`, so don't use `.await`). The `Ok` variant contains a
/// tuple with the values returned by the given functions.
///
/// The functions run concurrently if `$pool` has the `DbPool::Pool` variant.
#[macro_export]
macro_rules! try_join_with_pool {
  ($pool:ident => ($($func:expr),+)) => {{
    // Check type
    let _: &mut $crate::utils::DbPool<'_> = $pool;

    match $pool {
      // Run concurrently with `try_join`
      $crate::utils::DbPool::Pool(__pool) => ::futures::try_join!(
        $(async {
          let mut __dbpool = $crate::utils::DbPool::Pool(__pool);
          ($func)(&mut __dbpool).await
        }),+
      ),
      // Run sequentially
      $crate::utils::DbPool::Conn(__conn) => async {
        Ok(($({
          let mut __dbpool = $crate::utils::DbPool::Conn(__conn);
          // `?` prevents the error type from being inferred in an `async` block, so `match` is used instead
          match ($func)(&mut __dbpool).await {
            ::core::result::Result::Ok(__v) => __v,
            ::core::result::Result::Err(__v) => return ::core::result::Result::Err(__v),
          }
        }),+))
      }.await,
    }
  }};
}

pub struct ReverseTimestampKey<K>(pub K);

impl<K, C> CursorKey<C> for ReverseTimestampKey<K>
where
  K: CursorKey<C, SqlType = Timestamptz>,
{
  type SqlType = sql_types::BigInt;
  type CursorValue = functions::reverse_timestamp_sort::HelperType<K::CursorValue>;
  type SqlValue = functions::reverse_timestamp_sort::HelperType<K::SqlValue>;

  fn get_cursor_value(cursor: &C) -> Self::CursorValue {
    functions::reverse_timestamp_sort(K::get_cursor_value(cursor))
  }

  fn get_sql_value() -> Self::SqlValue {
    functions::reverse_timestamp_sort(K::get_sql_value())
  }
}

/// Includes an SQL comment before `T`, which can be used to label auto_explain output
#[derive(QueryId)]
pub struct Commented<T> {
  comment: String,
  inner: T,
}

impl<T> Commented<T> {
  pub fn new(inner: T) -> Self {
    Commented {
      comment: String::new(),
      inner,
    }
  }

  /// Adds `text` to the comment if `condition` is true
  pub fn text_if(mut self, text: &str, condition: bool) -> Self {
    if condition {
      if !self.comment.is_empty() {
        self.comment.push_str(", ");
      }
      self.comment.push_str(text);
    }
    self
  }

  /// Adds `text` to the comment
  pub fn text(self, text: &str) -> Self {
    self.text_if(text, true)
  }
}

impl<T: Query> Query for Commented<T> {
  type SqlType = T::SqlType;
}

impl<T: QueryFragment<Pg>> QueryFragment<Pg> for Commented<T> {
  fn walk_ast<'b>(
    &'b self,
    mut out: diesel::query_builder::AstPass<'_, 'b, Pg>,
  ) -> Result<(), DieselError> {
    for line in self.comment.lines() {
      out.push_sql("\n-- ");
      out.push_sql(line);
    }
    out.push_sql("\n");
    self.inner.walk_ast(out.reborrow())
  }
}

impl<T: LimitDsl> LimitDsl for Commented<T> {
  type Output = Commented<T::Output>;

  fn limit(self, limit: i64) -> Self::Output {
    Commented {
      comment: self.comment,
      inner: self.inner.limit(limit),
    }
  }
}

pub fn fuzzy_search(q: &str) -> String {
  let replaced = q
    .replace('\\', "\\\\")
    .replace('%', "\\%")
    .replace('_', "\\_")
    .replace(' ', "%");
  format!("%{replaced}%")
}

pub fn limit_and_offset(
  page: Option<i64>,
  limit: Option<i64>,
) -> Result<(i64, i64), diesel::result::Error> {
  let page = match page {
    Some(page) => {
      if page < 1 {
        return Err(QueryBuilderError("Page is < 1".into()));
      }
      page
    }
    None => 1,
  };
  let limit = match limit {
    Some(limit) => {
      if !(1..=FETCH_LIMIT_MAX).contains(&limit) {
        return Err(QueryBuilderError(
          format!("Fetch limit is > {FETCH_LIMIT_MAX}").into(),
        ));
      }
      limit
    }
    None => FETCH_LIMIT_DEFAULT,
  };
  let offset = limit * (page - 1);
  Ok((limit, offset))
}

pub fn limit_and_offset_unlimited(page: Option<i64>, limit: Option<i64>) -> (i64, i64) {
  let limit = limit.unwrap_or(FETCH_LIMIT_DEFAULT);
  let offset = limit * (page.unwrap_or(1) - 1);
  (limit, offset)
}

pub fn is_email_regex(test: &str) -> bool {
  EMAIL_REGEX.is_match(test)
}

/// Takes an API text input, and converts it to an optional diesel DB update.
pub fn diesel_string_update(opt: Option<&str>) -> Option<Option<String>> {
  match opt {
    // An empty string is an erase
    Some("") => Some(None),
    Some(str) => Some(Some(str.into())),
    None => None,
  }
}

/// Takes an optional API URL-type input, and converts it to an optional diesel DB update.
/// Also cleans the url params.
pub fn diesel_url_update(opt: Option<&str>) -> LemmyResult<Option<Option<DbUrl>>> {
  match opt {
    // An empty string is an erase
    Some("") => Ok(Some(None)),
    Some(str_url) => Url::parse(str_url)
      .map(|u| Some(Some(clean_url_params(&u).into())))
      .with_lemmy_type(LemmyErrorType::InvalidUrl),
    None => Ok(None),
  }
}

/// Takes an optional API URL-type input, and converts it to an optional diesel DB create.
/// Also cleans the url params.
pub fn diesel_url_create(opt: Option<&str>) -> LemmyResult<Option<DbUrl>> {
  match opt {
    Some(str_url) => Url::parse(str_url)
      .map(|u| Some(clean_url_params(&u).into()))
      .with_lemmy_type(LemmyErrorType::InvalidUrl),
    None => Ok(None),
  }
}

fn establish_connection(config: &str) -> BoxFuture<ConnectionResult<AsyncPgConnection>> {
  let fut = async {
    // We only support TLS with sslmode=require currently
    let mut conn = if config.contains("sslmode=require") {
      let rustls_config = DangerousClientConfigBuilder {
        cfg: ClientConfig::builder(),
      }
      .with_custom_certificate_verifier(Arc::new(NoCertVerifier {}))
      .with_no_client_auth();

      let tls = tokio_postgres_rustls::MakeRustlsConnect::new(rustls_config);
      let (client, conn) = tokio_postgres::connect(config, tls)
        .await
        .map_err(|e| ConnectionError::BadConnection(e.to_string()))?;
      tokio::spawn(async move {
        if let Err(e) = conn.await {
          error!("Database connection failed: {e}");
        }
      });
      AsyncPgConnection::try_from(client).await?
    } else {
      AsyncPgConnection::establish(config).await?
    };

    diesel::select((
      // Change geqo_threshold back to default value if it was changed, so it's higher than the
      // collapse limits
      functions::set_config("geqo_threshold", "12", false),
      // Change collapse limits from 8 to 11 so the query planner can find a better table join
      // order for more complicated queries
      functions::set_config("from_collapse_limit", "11", false),
      functions::set_config("join_collapse_limit", "11", false),
      // Set `lemmy.protocol_and_hostname` so triggers can use it
      functions::set_config(
        "lemmy.protocol_and_hostname",
        SETTINGS.get_protocol_and_hostname(),
        false,
      ),
    ))
    .execute(&mut conn)
    .await
    .map_err(ConnectionError::CouldntSetupConfiguration)?;
    Ok(conn)
  };
  fut.boxed()
}

#[derive(Debug)]
struct NoCertVerifier {}

impl ServerCertVerifier for NoCertVerifier {
  fn verify_server_cert(
    &self,
    _end_entity: &CertificateDer,
    _intermediates: &[CertificateDer],
    _server_name: &ServerName,
    _ocsp: &[u8],
    _now: UnixTime,
  ) -> Result<ServerCertVerified, rustls::Error> {
    // Will verify all (even invalid) certs without any checks (sslmode=require)
    Ok(ServerCertVerified::assertion())
  }

  fn verify_tls12_signature(
    &self,
    message: &[u8],
    cert: &CertificateDer,
    dss: &DigitallySignedStruct,
  ) -> Result<HandshakeSignatureValid, rustls::Error> {
    verify_tls12_signature(
      message,
      cert,
      dss,
      &crypto::ring::default_provider().signature_verification_algorithms,
    )
  }

  fn verify_tls13_signature(
    &self,
    message: &[u8],
    cert: &CertificateDer,
    dss: &DigitallySignedStruct,
  ) -> Result<HandshakeSignatureValid, rustls::Error> {
    verify_tls13_signature(
      message,
      cert,
      dss,
      &crypto::ring::default_provider().signature_verification_algorithms,
    )
  }

  fn supported_verify_schemes(&self) -> Vec<SignatureScheme> {
    crypto::ring::default_provider()
      .signature_verification_algorithms
      .supported_schemes()
  }
}

pub async fn build_db_pool() -> LemmyResult<ActualDbPool> {
  let db_url = SETTINGS.get_database_url();
  // diesel-async does not support any TLS connections out of the box, so we need to manually
  // provide a setup function which handles creating the connection
  let mut config = ManagerConfig::default();
  config.custom_setup = Box::new(establish_connection);
  let manager = AsyncDieselConnectionManager::<AsyncPgConnection>::new_with_config(&db_url, config);
  let pool = Pool::builder(manager)
    .max_size(SETTINGS.database.pool_size)
    .runtime(Runtime::Tokio1)
    // Limit connection age to prevent use of prepared statements that have query plans based on
    // very old statistics
    .pre_recycle(Hook::sync_fn(|_conn, metrics| {
      // Preventing the first recycle can cause an infinite loop when trying to get a new connection
      // from the pool
      let conn_was_used = metrics.recycled.is_some();
      if metrics.age() > Duration::from_secs(3 * 24 * 60 * 60) && conn_was_used {
        Err(HookError::Continue(None))
      } else {
        Ok(())
      }
    }))
    .build()?;

  schema_setup::run(schema_setup::Options::default().run())?;

  Ok(pool)
}

pub async fn build_db_pool_for_tests() -> ActualDbPool {
  build_db_pool().await.expect("db pool missing")
}

pub fn naive_now() -> DateTime<Utc> {
  Utc::now()
}

pub fn post_to_comment_sort_type(sort: SortType) -> CommentSortType {
  match sort {
    SortType::Active | SortType::Hot | SortType::Scaled => CommentSortType::Hot,
    SortType::New | SortType::NewComments | SortType::MostComments => CommentSortType::New,
    SortType::Old => CommentSortType::Old,
    SortType::Controversial => CommentSortType::Controversial,
    SortType::TopHour
    | SortType::TopSixHour
    | SortType::TopTwelveHour
    | SortType::TopDay
    | SortType::TopAll
    | SortType::TopWeek
    | SortType::TopYear
    | SortType::TopMonth
    | SortType::TopThreeMonths
    | SortType::TopSixMonths
    | SortType::TopNineMonths => CommentSortType::Top,
  }
}

static EMAIL_REGEX: Lazy<Regex> = Lazy::new(|| {
  Regex::new(r"^[a-zA-Z0-9.!#$%&’*+/=?^_`{|}~-]+@[a-zA-Z0-9-]+(?:\.[a-zA-Z0-9-]+)*$")
    .expect("compile email regex")
});

pub mod functions {
  use diesel::sql_types::{BigInt, Bool, Text, Timestamptz};

  sql_function! {
    #[sql_name = "r.hot_rank"]
    fn hot_rank(score: BigInt, time: Timestamptz) -> Double;
  }

  sql_function! {
    #[sql_name = "r.scaled_rank"]
    fn scaled_rank(score: BigInt, time: Timestamptz, users_active_month: BigInt) -> Double;
  }

  sql_function! {
    #[sql_name = "r.controversy_rank"]
    fn controversy_rank(upvotes: BigInt, downvotes: BigInt, score: BigInt) -> Double;
  }

  sql_function!(fn reverse_timestamp_sort(time: Timestamptz) -> BigInt);

  sql_function!(fn lower(x: Text) -> Text);

  // really this function is variadic, this just adds the two-argument version
  sql_function!(fn coalesce<T: diesel::sql_types::SqlType + diesel::sql_types::SingleValue>(x: diesel::sql_types::Nullable<T>, y: T) -> T);

  sql_function!(fn set_config(setting_name: Text, new_value: Text, is_local: Bool) -> Text);
}

pub const DELETED_REPLACEMENT_TEXT: &str = "*Permanently Deleted*";

pub fn now() -> AsExprOf<diesel::dsl::now, diesel::sql_types::Timestamptz> {
  // https://github.com/diesel-rs/diesel/issues/1514
  diesel::dsl::now.into_sql::<Timestamptz>()
}

pub type ResultFuture<'a, T> = BoxFuture<'a, Result<T, DieselError>>;

pub trait ReadFn<'a, T, Args>: Fn(DbConn<'a>, Args) -> ResultFuture<'a, T> {}

impl<'a, T, Args, F: Fn(DbConn<'a>, Args) -> ResultFuture<'a, T>> ReadFn<'a, T, Args> for F {}

pub trait ListFn<'a, T, Args>: Fn(DbConn<'a>, Args) -> ResultFuture<'a, Vec<T>> {}

impl<'a, T, Args, F: Fn(DbConn<'a>, Args) -> ResultFuture<'a, Vec<T>>> ListFn<'a, T, Args> for F {}

/// Allows read and list functions to capture a shared closure that has an inferred return type,
/// which is useful for join logic
pub struct Queries<RF, LF> {
  pub read_fn: RF,
  pub list_fn: LF,
}

// `()` is used to prevent type inference error
impl Queries<(), ()> {
  pub fn new<'a, RFut, LFut, RT, LT, RA, LA, RF2, LF2>(
    read_fn: RF2,
    list_fn: LF2,
  ) -> Queries<impl ReadFn<'a, RT, RA>, impl ListFn<'a, LT, LA>>
  where
    RFut: Future<Output = Result<RT, DieselError>> + Sized + Send + 'a,
    LFut: Future<Output = Result<Vec<LT>, DieselError>> + Sized + Send + 'a,
    RF2: Fn(DbConn<'a>, RA) -> RFut,
    LF2: Fn(DbConn<'a>, LA) -> LFut,
  {
    Queries {
      read_fn: move |conn, args| read_fn(conn, args).boxed(),
      list_fn: move |conn, args| list_fn(conn, args).boxed(),
    }
  }
}

impl<RF, LF> Queries<RF, LF> {
  pub async fn read<'a, T, Args>(
    self,
    pool: &'a mut DbPool<'_>,
    args: Args,
  ) -> Result<Option<T>, DieselError>
  where
    RF: ReadFn<'a, T, Args>,
  {
    let conn = get_conn(pool).await?;
    (self.read_fn)(conn, args).await.optional()
  }

  pub async fn list<'a, T, Args>(
    self,
    pool: &'a mut DbPool<'_>,
    args: Args,
  ) -> Result<Vec<T>, DieselError>
  where
    LF: ListFn<'a, T, Args>,
  {
    let conn = get_conn(pool).await?;
    (self.list_fn)(conn, args).await
  }
}

#[cfg(test)]
#[allow(clippy::indexing_slicing)]
mod tests {

  use super::*;
  use pretty_assertions::assert_eq;

  #[test]
  fn test_fuzzy_search() {
    let test = "This %is% _a_ fuzzy search";
    assert_eq!(
      fuzzy_search(test),
      "%This%\\%is\\%%\\_a\\_%fuzzy%search%".to_string()
    );
  }

  #[test]
  fn test_email() {
    assert!(is_email_regex("gush@gmail.com"));
    assert!(!is_email_regex("nada_neutho"));
  }

  #[test]
  fn test_diesel_option_overwrite() {
    assert_eq!(diesel_string_update(None), None);
    assert_eq!(diesel_string_update(Some("")), Some(None));
    assert_eq!(
      diesel_string_update(Some("test")),
      Some(Some("test".to_string()))
    );
  }

  #[test]
  fn test_diesel_option_overwrite_to_url() -> LemmyResult<()> {
    assert!(matches!(diesel_url_update(None), Ok(None)));
    assert!(matches!(diesel_url_update(Some("")), Ok(Some(None))));
    assert!(diesel_url_update(Some("invalid_url")).is_err());
    let example_url = "https://example.com";
    assert!(matches!(
      diesel_url_update(Some(example_url)),
      Ok(Some(Some(url))) if url == Url::parse(example_url)?.into()
    ));
    Ok(())
  }
}<|MERGE_RESOLUTION|>--- conflicted
+++ resolved
@@ -1,16 +1,12 @@
-<<<<<<< HEAD
 use crate::{
   diesel::ExpressionMethods,
-  newtypes::{DbUrl, PersonId},
+  newtypes::{DbUrl, CommentSortType, PersonId},
   schema::community,
   schema_setup,
   CommentSortType,
   CommunityVisibility,
   SortType,
 };
-=======
-use crate::{newtypes::DbUrl, CommentSortType, SortType};
->>>>>>> 7321a630
 use chrono::{DateTime, TimeDelta, Utc};
 use deadpool::Runtime;
 use diesel::{

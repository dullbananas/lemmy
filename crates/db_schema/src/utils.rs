pub mod series;

use crate::{
  diesel::Connection,
  diesel_migrations::MigrationHarness,
  newtypes::DbUrl,
  CommentSortType,
  SortType,
};
use activitypub_federation::{fetch::object_id::ObjectId, traits::Object};
use anyhow::Context;
use chrono::{DateTime, Utc};
use deadpool::Runtime;
use diesel::{
  backend::Backend,
  connection::SimpleConnection,
  deserialize::FromSql,
  helper_types::AsExprOf,
  pg::Pg,
  query_builder::{Query, QueryFragment},
  query_dsl::methods::LimitDsl,
  result::{ConnectionError, ConnectionResult, Error as DieselError, Error::QueryBuilderError},
  serialize::{Output, ToSql},
  sql_types::{self, Text, Timestamptz},
  IntoSql,
  PgConnection,
};
use diesel_async::{
  pg::AsyncPgConnection,
  pooled_connection::{
    deadpool::{Object as PooledConnection, Pool},
    AsyncDieselConnectionManager,
    ManagerConfig,
  },
};
use diesel_migrations::EmbeddedMigrations;
use futures_util::{future::BoxFuture, Future, FutureExt};
use i_love_jesus::CursorKey;
use lemmy_utils::{
  error::{LemmyError, LemmyErrorExt, LemmyErrorType},
  settings::SETTINGS,
};
use once_cell::sync::Lazy;
use regex::Regex;
use rustls::{
  client::{ServerCertVerified, ServerCertVerifier},
  ServerName,
};
use std::{
  ops::{Deref, DerefMut},
  sync::Arc,
  time::SystemTime,
};
use tracing::{error, info};
use url::Url;

const FETCH_LIMIT_DEFAULT: i64 = 10;
pub const FETCH_LIMIT_MAX: i64 = 50;
pub const SITEMAP_LIMIT: i64 = 50000;
pub const SITEMAP_DAYS: i64 = 31;
pub const RANK_DEFAULT: f64 = 0.0001;

pub type ActualDbPool = Pool<AsyncPgConnection>;

/// References a pool or connection. Functions must take `&mut DbPool<'_>` to allow implicit reborrowing.
///
/// https://github.com/rust-lang/rfcs/issues/1403
pub enum DbPool<'a> {
  Pool(&'a ActualDbPool),
  Conn(&'a mut AsyncPgConnection),
}

pub enum DbConn<'a> {
  Pool(PooledConnection<AsyncPgConnection>),
  Conn(&'a mut AsyncPgConnection),
}

pub async fn get_conn<'a, 'b: 'a>(pool: &'a mut DbPool<'b>) -> Result<DbConn<'a>, DieselError> {
  Ok(match pool {
    DbPool::Pool(pool) => DbConn::Pool(pool.get().await.map_err(|e| QueryBuilderError(e.into()))?),
    DbPool::Conn(conn) => DbConn::Conn(conn),
  })
}

impl<'a> Deref for DbConn<'a> {
  type Target = AsyncPgConnection;

  fn deref(&self) -> &Self::Target {
    match self {
      DbConn::Pool(conn) => conn.deref(),
      DbConn::Conn(conn) => conn.deref(),
    }
  }
}

impl<'a> DerefMut for DbConn<'a> {
  fn deref_mut(&mut self) -> &mut Self::Target {
    match self {
      DbConn::Pool(conn) => conn.deref_mut(),
      DbConn::Conn(conn) => conn.deref_mut(),
    }
  }
}

// Allows functions that take `DbPool<'_>` to be called in a transaction by passing `&mut conn.into()`
impl<'a> From<&'a mut AsyncPgConnection> for DbPool<'a> {
  fn from(value: &'a mut AsyncPgConnection) -> Self {
    DbPool::Conn(value)
  }
}

impl<'a, 'b: 'a> From<&'a mut DbConn<'b>> for DbPool<'a> {
  fn from(value: &'a mut DbConn<'b>) -> Self {
    DbPool::Conn(value.deref_mut())
  }
}

impl<'a> From<&'a ActualDbPool> for DbPool<'a> {
  fn from(value: &'a ActualDbPool) -> Self {
    DbPool::Pool(value)
  }
}

/// Runs multiple async functions that take `&mut DbPool<'_>` as input and return `Result`. Only works when the  `futures` crate is listed in `Cargo.toml`.
///
/// `$pool` is the value given to each function.
///
/// A `Result` is returned (not in a `Future`, so don't use `.await`). The `Ok` variant contains a tuple with the values returned by the given functions.
///
/// The functions run concurrently if `$pool` has the `DbPool::Pool` variant.
#[macro_export]
macro_rules! try_join_with_pool {
  ($pool:ident => ($($func:expr),+)) => {{
    // Check type
    let _: &mut $crate::utils::DbPool<'_> = $pool;

    match $pool {
      // Run concurrently with `try_join`
      $crate::utils::DbPool::Pool(__pool) => ::futures::try_join!(
        $(async {
          let mut __dbpool = $crate::utils::DbPool::Pool(__pool);
          ($func)(&mut __dbpool).await
        }),+
      ),
      // Run sequentially
      $crate::utils::DbPool::Conn(__conn) => async {
        Ok(($({
          let mut __dbpool = $crate::utils::DbPool::Conn(__conn);
          // `?` prevents the error type from being inferred in an `async` block, so `match` is used instead
          match ($func)(&mut __dbpool).await {
            ::core::result::Result::Ok(__v) => __v,
            ::core::result::Result::Err(__v) => return ::core::result::Result::Err(__v),
          }
        }),+))
      }.await,
    }
  }};
}

<<<<<<< HEAD
=======
pub struct ReverseTimestampKey<K>(pub K);

impl<K, C> CursorKey<C> for ReverseTimestampKey<K>
where
  K: CursorKey<C, SqlType = Timestamptz>,
{
  type SqlType = sql_types::BigInt;
  type CursorValue = functions::reverse_timestamp_sort::HelperType<K::CursorValue>;
  type SqlValue = functions::reverse_timestamp_sort::HelperType<K::SqlValue>;

  fn get_cursor_value(cursor: &C) -> Self::CursorValue {
    functions::reverse_timestamp_sort(K::get_cursor_value(cursor))
  }

  fn get_sql_value() -> Self::SqlValue {
    functions::reverse_timestamp_sort(K::get_sql_value())
  }
}

>>>>>>> 0f414a95
/// Includes an SQL comment before `T`, which can be used to label auto_explain output
#[derive(QueryId)]
pub struct Commented<T> {
  comment: String,
  inner: T,
}

impl<T> Commented<T> {
  pub fn new(inner: T) -> Self {
    Commented {
      comment: String::new(),
      inner,
    }
  }

  /// Adds `text` to the comment if `condition` is true
  pub fn text_if(mut self, text: &str, condition: bool) -> Self {
    if condition {
      if !self.comment.is_empty() {
        self.comment.push_str(", ");
      }
      self.comment.push_str(text);
    }
    self
  }

  /// Adds `text` to the comment
  pub fn text(self, text: &str) -> Self {
    self.text_if(text, true)
  }
}

impl<T: Query> Query for Commented<T> {
  type SqlType = T::SqlType;
}

impl<T: QueryFragment<Pg>> QueryFragment<Pg> for Commented<T> {
  fn walk_ast<'b>(
    &'b self,
    mut out: diesel::query_builder::AstPass<'_, 'b, Pg>,
  ) -> Result<(), DieselError> {
    for line in self.comment.lines() {
      out.push_sql("\n-- ");
      out.push_sql(line);
    }
    out.push_sql("\n");
    self.inner.walk_ast(out.reborrow())
  }
}

impl<T: LimitDsl> LimitDsl for Commented<T> {
  type Output = Commented<T::Output>;

  fn limit(self, limit: i64) -> Self::Output {
    Commented {
      comment: self.comment,
      inner: self.inner.limit(limit),
    }
  }
}

pub fn fuzzy_search(q: &str) -> String {
  let replaced = q.replace('%', "\\%").replace('_', "\\_").replace(' ', "%");
  format!("%{replaced}%")
}

pub fn limit_and_offset(
  page: Option<i64>,
  limit: Option<i64>,
) -> Result<(i64, i64), diesel::result::Error> {
  let page = match page {
    Some(page) => {
      if page < 1 {
        return Err(QueryBuilderError("Page is < 1".into()));
      } else {
        page
      }
    }
    None => 1,
  };
  let limit = match limit {
    Some(limit) => {
      if !(1..=FETCH_LIMIT_MAX).contains(&limit) {
        return Err(QueryBuilderError(
          format!("Fetch limit is > {FETCH_LIMIT_MAX}").into(),
        ));
      } else {
        limit
      }
    }
    None => FETCH_LIMIT_DEFAULT,
  };
  let offset = limit * (page - 1);
  Ok((limit, offset))
}

pub fn limit_and_offset_unlimited(page: Option<i64>, limit: Option<i64>) -> (i64, i64) {
  let limit = limit.unwrap_or(FETCH_LIMIT_DEFAULT);
  let offset = limit * (page.unwrap_or(1) - 1);
  (limit, offset)
}

pub fn is_email_regex(test: &str) -> bool {
  EMAIL_REGEX.is_match(test)
}

pub fn diesel_option_overwrite(opt: Option<String>) -> Option<Option<String>> {
  match opt {
    // An empty string is an erase
    Some(unwrapped) => {
      if !unwrapped.eq("") {
        Some(Some(unwrapped))
      } else {
        Some(None)
      }
    }
    None => None,
  }
}

pub fn diesel_option_overwrite_to_url(
  opt: &Option<String>,
) -> Result<Option<Option<DbUrl>>, LemmyError> {
  match opt.as_ref().map(String::as_str) {
    // An empty string is an erase
    Some("") => Ok(Some(None)),
    Some(str_url) => Url::parse(str_url)
      .map(|u| Some(Some(u.into())))
      .with_lemmy_type(LemmyErrorType::InvalidUrl),
    None => Ok(None),
  }
}

pub fn diesel_option_overwrite_to_url_create(
  opt: &Option<String>,
) -> Result<Option<DbUrl>, LemmyError> {
  match opt.as_ref().map(String::as_str) {
    // An empty string is nothing
    Some("") => Ok(None),
    Some(str_url) => Url::parse(str_url)
      .map(|u| Some(u.into()))
      .with_lemmy_type(LemmyErrorType::InvalidUrl),
    None => Ok(None),
  }
}

fn establish_connection(config: &str) -> BoxFuture<ConnectionResult<AsyncPgConnection>> {
  let fut = async {
    let rustls_config = rustls::ClientConfig::builder()
      .with_safe_defaults()
      .with_custom_certificate_verifier(Arc::new(NoCertVerifier {}))
      .with_no_client_auth();

    let tls = tokio_postgres_rustls::MakeRustlsConnect::new(rustls_config);
    let (client, conn) = tokio_postgres::connect(config, tls)
      .await
      .map_err(|e| ConnectionError::BadConnection(e.to_string()))?;
    tokio::spawn(async move {
      if let Err(e) = conn.await {
        error!("Database connection failed: {e}");
      }
    });
    AsyncPgConnection::try_from(client).await
  };
  fut.boxed()
}

struct NoCertVerifier {}

impl ServerCertVerifier for NoCertVerifier {
  fn verify_server_cert(
    &self,
    _end_entity: &rustls::Certificate,
    _intermediates: &[rustls::Certificate],
    _server_name: &ServerName,
    _scts: &mut dyn Iterator<Item = &[u8]>,
    _ocsp_response: &[u8],
    _now: SystemTime,
  ) -> Result<ServerCertVerified, rustls::Error> {
    // Will verify all (even invalid) certs without any checks (sslmode=require)
    Ok(ServerCertVerified::assertion())
  }
}

pub const MIGRATIONS: EmbeddedMigrations = embed_migrations!();

fn run_migrations(db_url: &str) -> Result<(), LemmyError> {
  // Needs to be a sync connection
  let mut conn =
    PgConnection::establish(db_url).with_context(|| format!("Error connecting to {db_url}"))?;

  info!("Running Database migrations (This may take a long time)...");
  conn
    .run_pending_migrations(MIGRATIONS)
    .map_err(|e| anyhow::anyhow!("Couldn't run DB Migrations: {e}"))?;
<<<<<<< HEAD
  conn
    .batch_execute(include_str!("../../../replaceable_schema.sql"))
    .with_context(|| "Couldn't run replaceable_schema.sql")?;
=======
>>>>>>> 0f414a95
  info!("Database migrations complete.");

  Ok(())
}

pub async fn build_db_pool() -> Result<ActualDbPool, LemmyError> {
  let db_url = SETTINGS.get_database_url();
  // We only support TLS with sslmode=require currently
  let tls_enabled = db_url.contains("sslmode=require");
  let manager = if tls_enabled {
    // diesel-async does not support any TLS connections out of the box, so we need to manually
    // provide a setup function which handles creating the connection
    let mut config = ManagerConfig::default();
    config.custom_setup = Box::new(establish_connection);
    AsyncDieselConnectionManager::<AsyncPgConnection>::new_with_config(&db_url, config)
  } else {
    AsyncDieselConnectionManager::<AsyncPgConnection>::new(&db_url)
  };
  let pool = Pool::builder(manager)
    .max_size(SETTINGS.database.pool_size)
    .runtime(Runtime::Tokio1)
    .build()?;

  run_migrations(&db_url)?;

  Ok(pool)
}

pub async fn build_db_pool_for_tests() -> ActualDbPool {
  build_db_pool().await.expect("db pool missing")
}

pub fn naive_now() -> DateTime<Utc> {
  Utc::now()
}

pub fn post_to_comment_sort_type(sort: SortType) -> CommentSortType {
  match sort {
    SortType::Active | SortType::Hot | SortType::Scaled => CommentSortType::Hot,
    SortType::New | SortType::NewComments | SortType::MostComments => CommentSortType::New,
    SortType::Old => CommentSortType::Old,
    SortType::Controversial => CommentSortType::Controversial,
    SortType::TopHour
    | SortType::TopSixHour
    | SortType::TopTwelveHour
    | SortType::TopDay
    | SortType::TopAll
    | SortType::TopWeek
    | SortType::TopYear
    | SortType::TopMonth
    | SortType::TopThreeMonths
    | SortType::TopSixMonths
    | SortType::TopNineMonths => CommentSortType::Top,
  }
}

static EMAIL_REGEX: Lazy<Regex> = Lazy::new(|| {
  Regex::new(r"^[a-zA-Z0-9.!#$%&’*+/=?^_`{|}~-]+@[a-zA-Z0-9-]+(?:\.[a-zA-Z0-9-]+)*$")
    .expect("compile email regex")
});

pub mod functions {
  use diesel::sql_types::{BigInt, Text, Timestamptz};

  sql_function! {
    fn hot_rank(score: BigInt, time: Timestamptz) -> Double;
  }

  sql_function! {
    fn scaled_rank(score: BigInt, time: Timestamptz, users_active_month: BigInt) -> Double;
  }

  sql_function! {
    fn controversy_rank(upvotes: BigInt, downvotes: BigInt, score: BigInt) -> Double;
  }

  sql_function!(fn reverse_timestamp_sort(time: Timestamptz) -> BigInt);

  sql_function!(fn lower(x: Text) -> Text);

  // really this function is variadic, this just adds the two-argument version
  sql_function!(fn coalesce<T: diesel::sql_types::SqlType + diesel::sql_types::SingleValue>(x: diesel::sql_types::Nullable<T>, y: T) -> T);
}

pub const DELETED_REPLACEMENT_TEXT: &str = "*Permanently Deleted*";

impl ToSql<Text, Pg> for DbUrl {
  fn to_sql(&self, out: &mut Output<Pg>) -> diesel::serialize::Result {
    <std::string::String as ToSql<Text, Pg>>::to_sql(&self.0.to_string(), &mut out.reborrow())
  }
}

impl<DB: Backend> FromSql<Text, DB> for DbUrl
where
  String: FromSql<Text, DB>,
{
  fn from_sql(value: DB::RawValue<'_>) -> diesel::deserialize::Result<Self> {
    let str = String::from_sql(value)?;
    Ok(DbUrl(Box::new(Url::parse(&str)?)))
  }
}

impl<Kind> From<ObjectId<Kind>> for DbUrl
where
  Kind: Object + Send + 'static,
  for<'de2> <Kind as Object>::Kind: serde::Deserialize<'de2>,
{
  fn from(id: ObjectId<Kind>) -> Self {
    DbUrl(Box::new(id.into()))
  }
}

pub fn now() -> AsExprOf<diesel::dsl::now, diesel::sql_types::Timestamptz> {
  // https://github.com/diesel-rs/diesel/issues/1514
  diesel::dsl::now.into_sql::<Timestamptz>()
}

pub type ResultFuture<'a, T> = BoxFuture<'a, Result<T, DieselError>>;

pub trait ReadFn<'a, T, Args>: Fn(DbConn<'a>, Args) -> ResultFuture<'a, T> {}

impl<'a, T, Args, F: Fn(DbConn<'a>, Args) -> ResultFuture<'a, T>> ReadFn<'a, T, Args> for F {}

pub trait ListFn<'a, T, Args>: Fn(DbConn<'a>, Args) -> ResultFuture<'a, Vec<T>> {}

impl<'a, T, Args, F: Fn(DbConn<'a>, Args) -> ResultFuture<'a, Vec<T>>> ListFn<'a, T, Args> for F {}

/// Allows read and list functions to capture a shared closure that has an inferred return type, which is useful for join logic
pub struct Queries<RF, LF> {
  pub read_fn: RF,
  pub list_fn: LF,
}

// `()` is used to prevent type inference error
impl Queries<(), ()> {
  pub fn new<'a, RFut, LFut, RT, LT, RA, LA, RF2, LF2>(
    read_fn: RF2,
    list_fn: LF2,
  ) -> Queries<impl ReadFn<'a, RT, RA>, impl ListFn<'a, LT, LA>>
  where
    RFut: Future<Output = Result<RT, DieselError>> + Sized + Send + 'a,
    LFut: Future<Output = Result<Vec<LT>, DieselError>> + Sized + Send + 'a,
    RF2: Fn(DbConn<'a>, RA) -> RFut,
    LF2: Fn(DbConn<'a>, LA) -> LFut,
  {
    Queries {
      read_fn: move |conn, args| read_fn(conn, args).boxed(),
      list_fn: move |conn, args| list_fn(conn, args).boxed(),
    }
  }
}

impl<RF, LF> Queries<RF, LF> {
  pub async fn read<'a, T, Args>(
    self,
    pool: &'a mut DbPool<'_>,
    args: Args,
  ) -> Result<T, DieselError>
  where
    RF: ReadFn<'a, T, Args>,
  {
    let conn = get_conn(pool).await?;
    (self.read_fn)(conn, args).await
  }

  pub async fn list<'a, T, Args>(
    self,
    pool: &'a mut DbPool<'_>,
    args: Args,
  ) -> Result<Vec<T>, DieselError>
  where
    LF: ListFn<'a, T, Args>,
  {
    let conn = get_conn(pool).await?;
    (self.list_fn)(conn, args).await
  }
}

#[cfg(test)]
mod tests {
  #![allow(clippy::unwrap_used)]
  #![allow(clippy::indexing_slicing)]

  use super::{fuzzy_search, *};
  use crate::utils::is_email_regex;
  use pretty_assertions::assert_eq;

  #[test]
  fn test_fuzzy_search() {
    let test = "This %is% _a_ fuzzy search";
    assert_eq!(
      fuzzy_search(test),
      "%This%\\%is\\%%\\_a\\_%fuzzy%search%".to_string()
    );
  }

  #[test]
  fn test_email() {
    assert!(is_email_regex("gush@gmail.com"));
    assert!(!is_email_regex("nada_neutho"));
  }

  #[test]
  fn test_diesel_option_overwrite() {
    assert_eq!(diesel_option_overwrite(None), None);
    assert_eq!(diesel_option_overwrite(Some(String::new())), Some(None));
    assert_eq!(
      diesel_option_overwrite(Some("test".to_string())),
      Some(Some("test".to_string()))
    );
  }

  #[test]
  fn test_diesel_option_overwrite_to_url() {
    assert!(matches!(diesel_option_overwrite_to_url(&None), Ok(None)));
    assert!(matches!(
      diesel_option_overwrite_to_url(&Some(String::new())),
      Ok(Some(None))
    ));
    assert!(diesel_option_overwrite_to_url(&Some("invalid_url".to_string())).is_err());
    let example_url = "https://example.com";
    assert!(matches!(
      diesel_option_overwrite_to_url(&Some(example_url.to_string())),
      Ok(Some(Some(url))) if url == Url::parse(example_url).unwrap().into()
    ));
  }
}<|MERGE_RESOLUTION|>--- conflicted
+++ resolved
@@ -157,8 +157,6 @@
   }};
 }
 
-<<<<<<< HEAD
-=======
 pub struct ReverseTimestampKey<K>(pub K);
 
 impl<K, C> CursorKey<C> for ReverseTimestampKey<K>
@@ -178,7 +176,6 @@
   }
 }
 
->>>>>>> 0f414a95
 /// Includes an SQL comment before `T`, which can be used to label auto_explain output
 #[derive(QueryId)]
 pub struct Commented<T> {
@@ -374,12 +371,9 @@
   conn
     .run_pending_migrations(MIGRATIONS)
     .map_err(|e| anyhow::anyhow!("Couldn't run DB Migrations: {e}"))?;
-<<<<<<< HEAD
   conn
     .batch_execute(include_str!("../../../replaceable_schema.sql"))
     .with_context(|| "Couldn't run replaceable_schema.sql")?;
-=======
->>>>>>> 0f414a95
   info!("Database migrations complete.");
 
   Ok(())

--- conflicted
+++ resolved
@@ -351,14 +351,10 @@
   info!("Running Database migrations (This may take a long time)...");
   conn
     .run_pending_migrations(MIGRATIONS)
-<<<<<<< HEAD
-    .unwrap_or_else(|e| panic!("Couldn't run DB Migrations: {e}"));
+    .map_err(|e| anyhow::anyhow!("Couldn't run DB Migrations: {e}"))?;
   conn
     .batch_execute(include_str!("../../../replaceable_schema.sql"))
-    .expect("Couldn't run replaceable_schema.sql");
-=======
-    .map_err(|e| anyhow::anyhow!("Couldn't run DB Migrations: {e}"))?;
->>>>>>> 029cb25e
+    .with_context(|| "Couldn't run replaceable_schema.sql")?;
   info!("Database migrations complete.");
 
   Ok(())

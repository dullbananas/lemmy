<<<<<<< HEAD
pub mod uplete;

use crate::{
  newtypes::{DbUrl, PersonId},
  schema::community,
  CommentSortType,
  CommunityVisibility,
  SortType,
};
use chrono::{DateTime, TimeDelta, Utc};
use deadpool::Runtime;
use diesel::{
  dsl,
  expression::AsExpression,
=======
use crate::{newtypes::DbUrl, CommentSortType, SortType};
use chrono::{DateTime, TimeDelta, Utc};
use deadpool::Runtime;
use diesel::{
>>>>>>> 073ff446
  helper_types::AsExprOf,
  pg::Pg,
  query_builder::{Query, QueryFragment},
  query_dsl::methods::{FilterDsl, FindDsl, LimitDsl},
  query_source::{Alias, AliasSource, AliasedField},
  result::{
    ConnectionError,
    ConnectionResult,
    Error::{self as DieselError, QueryBuilderError},
  },
  sql_types::{self, SingleValue, Timestamptz},
  Column,
  Expression,
  ExpressionMethods,
  IntoSql,
  JoinOnDsl,
  NullableExpressionMethods,
  OptionalExtension,
  QuerySource,
  Table,
};
use diesel_async::{
  pg::AsyncPgConnection,
  pooled_connection::{
    deadpool::{Hook, HookError, Object as PooledConnection, Pool},
    AsyncDieselConnectionManager,
    ManagerConfig,
  },
  AsyncConnection,
  RunQueryDsl,
};
use diesel_bind_if_some::BindIfSome;
use futures_util::{future::BoxFuture, Future, FutureExt};
use i_love_jesus::CursorKey;
use lemmy_utils::{
  error::{LemmyErrorExt, LemmyErrorType, LemmyResult},
  settings::SETTINGS,
  utils::validation::clean_url_params,
};
use once_cell::sync::Lazy;
use regex::Regex;
use rustls::{
  client::danger::{
    DangerousClientConfigBuilder,
    HandshakeSignatureValid,
    ServerCertVerified,
    ServerCertVerifier,
  },
  crypto::{self, verify_tls12_signature, verify_tls13_signature},
  pki_types::{CertificateDer, ServerName, UnixTime},
  ClientConfig,
  DigitallySignedStruct,
  SignatureScheme,
};
use std::{
  ops::{Deref, DerefMut},
  sync::Arc,
  time::Duration,
};
use tracing::error;
use url::Url;

const FETCH_LIMIT_DEFAULT: i64 = 10;
pub const FETCH_LIMIT_MAX: i64 = 50;
pub const SITEMAP_LIMIT: i64 = 50000;
pub const SITEMAP_DAYS: Option<TimeDelta> = TimeDelta::try_days(31);
pub const RANK_DEFAULT: f64 = 0.0001;

pub type ActualDbPool = Pool<AsyncPgConnection>;

/// References a pool or connection. Functions must take `&mut DbPool<'_>` to allow implicit
/// reborrowing.
///
/// https://github.com/rust-lang/rfcs/issues/1403
pub enum DbPool<'a> {
  Pool(&'a ActualDbPool),
  Conn(&'a mut AsyncPgConnection),
}

pub enum DbConn<'a> {
  Pool(PooledConnection<AsyncPgConnection>),
  Conn(&'a mut AsyncPgConnection),
}

pub async fn get_conn<'a, 'b: 'a>(pool: &'a mut DbPool<'b>) -> Result<DbConn<'a>, DieselError> {
  Ok(match pool {
    DbPool::Pool(pool) => DbConn::Pool(pool.get().await.map_err(|e| QueryBuilderError(e.into()))?),
    DbPool::Conn(conn) => DbConn::Conn(conn),
  })
}

impl<'a> Deref for DbConn<'a> {
  type Target = AsyncPgConnection;

  fn deref(&self) -> &Self::Target {
    match self {
      DbConn::Pool(conn) => conn.deref(),
      DbConn::Conn(conn) => conn.deref(),
    }
  }
}

impl<'a> DerefMut for DbConn<'a> {
  fn deref_mut(&mut self) -> &mut Self::Target {
    match self {
      DbConn::Pool(conn) => conn.deref_mut(),
      DbConn::Conn(conn) => conn.deref_mut(),
    }
  }
}

// Allows functions that take `DbPool<'_>` to be called in a transaction by passing `&mut
// conn.into()`
impl<'a> From<&'a mut AsyncPgConnection> for DbPool<'a> {
  fn from(value: &'a mut AsyncPgConnection) -> Self {
    DbPool::Conn(value)
  }
}

impl<'a, 'b: 'a> From<&'a mut DbConn<'b>> for DbPool<'a> {
  fn from(value: &'a mut DbConn<'b>) -> Self {
    DbPool::Conn(value.deref_mut())
  }
}

impl<'a> From<&'a ActualDbPool> for DbPool<'a> {
  fn from(value: &'a ActualDbPool) -> Self {
    DbPool::Pool(value)
  }
}

/// Runs multiple async functions that take `&mut DbPool<'_>` as input and return `Result`. Only
/// works when the  `futures` crate is listed in `Cargo.toml`.
///
/// `$pool` is the value given to each function.
///
/// A `Result` is returned (not in a `Future`, so don't use `.await`). The `Ok` variant contains a
/// tuple with the values returned by the given functions.
///
/// The functions run concurrently if `$pool` has the `DbPool::Pool` variant.
#[macro_export]
macro_rules! try_join_with_pool {
  ($pool:ident => ($($func:expr),+)) => {{
    // Check type
    let _: &mut $crate::utils::DbPool<'_> = $pool;

    match $pool {
      // Run concurrently with `try_join`
      $crate::utils::DbPool::Pool(__pool) => ::futures::try_join!(
        $(async {
          let mut __dbpool = $crate::utils::DbPool::Pool(__pool);
          ($func)(&mut __dbpool).await
        }),+
      ),
      // Run sequentially
      $crate::utils::DbPool::Conn(__conn) => async {
        Ok(($({
          let mut __dbpool = $crate::utils::DbPool::Conn(__conn);
          // `?` prevents the error type from being inferred in an `async` block, so `match` is used instead
          match ($func)(&mut __dbpool).await {
            ::core::result::Result::Ok(__v) => __v,
            ::core::result::Result::Err(__v) => return ::core::result::Result::Err(__v),
          }
        }),+))
      }.await,
    }
  }};
}

pub struct ReverseTimestampKey<K>(pub K);

impl<K, C> CursorKey<C> for ReverseTimestampKey<K>
where
  K: CursorKey<C, SqlType = Timestamptz>,
{
  type SqlType = sql_types::BigInt;
  type CursorValue = functions::reverse_timestamp_sort::HelperType<K::CursorValue>;
  type SqlValue = functions::reverse_timestamp_sort::HelperType<K::SqlValue>;

  fn get_cursor_value(cursor: &C) -> Self::CursorValue {
    functions::reverse_timestamp_sort(K::get_cursor_value(cursor))
  }

  fn get_sql_value() -> Self::SqlValue {
    functions::reverse_timestamp_sort(K::get_sql_value())
  }
}

/// Includes an SQL comment before `T`, which can be used to label auto_explain output
#[derive(QueryId)]
pub struct Commented<T> {
  comment: String,
  inner: T,
}

impl<T> Commented<T> {
  pub fn new(inner: T) -> Self {
    Commented {
      comment: String::new(),
      inner,
    }
  }

  /// Adds `text` to the comment if `condition` is true
  pub fn text_if(mut self, text: &str, condition: bool) -> Self {
    if condition {
      if !self.comment.is_empty() {
        self.comment.push_str(", ");
      }
      self.comment.push_str(text);
    }
    self
  }

  /// Adds `text` to the comment
  pub fn text(self, text: &str) -> Self {
    self.text_if(text, true)
  }
}

impl<T: Query> Query for Commented<T> {
  type SqlType = T::SqlType;
}

impl<T: QueryFragment<Pg>> QueryFragment<Pg> for Commented<T> {
  fn walk_ast<'b>(
    &'b self,
    mut out: diesel::query_builder::AstPass<'_, 'b, Pg>,
  ) -> Result<(), DieselError> {
    for line in self.comment.lines() {
      out.push_sql("\n-- ");
      out.push_sql(line);
    }
    out.push_sql("\n");
    self.inner.walk_ast(out.reborrow())
  }
}

impl<T: LimitDsl> LimitDsl for Commented<T> {
  type Output = Commented<T::Output>;

  fn limit(self, limit: i64) -> Self::Output {
    Commented {
      comment: self.comment,
      inner: self.inner.limit(limit),
    }
  }
}

pub fn fuzzy_search(q: &str) -> String {
  let replaced = q
    .replace('\\', "\\\\")
    .replace('%', "\\%")
    .replace('_', "\\_")
    .replace(' ', "%");
  format!("%{replaced}%")
}

pub fn limit_and_offset(
  page: Option<i64>,
  limit: Option<i64>,
) -> Result<(i64, i64), diesel::result::Error> {
  let page = match page {
    Some(page) => {
      if page < 1 {
        return Err(QueryBuilderError("Page is < 1".into()));
      }
      page
    }
    None => 1,
  };
  let limit = match limit {
    Some(limit) => {
      if !(1..=FETCH_LIMIT_MAX).contains(&limit) {
        return Err(QueryBuilderError(
          format!("Fetch limit is > {FETCH_LIMIT_MAX}").into(),
        ));
      }
      limit
    }
    None => FETCH_LIMIT_DEFAULT,
  };
  let offset = limit * (page - 1);
  Ok((limit, offset))
}

pub fn limit_and_offset_unlimited(page: Option<i64>, limit: Option<i64>) -> (i64, i64) {
  let limit = limit.unwrap_or(FETCH_LIMIT_DEFAULT);
  let offset = limit * (page.unwrap_or(1) - 1);
  (limit, offset)
}

pub fn is_email_regex(test: &str) -> bool {
  EMAIL_REGEX.is_match(test)
}

/// Takes an API text input, and converts it to an optional diesel DB update.
pub fn diesel_string_update(opt: Option<&str>) -> Option<Option<String>> {
  match opt {
    // An empty string is an erase
    Some("") => Some(None),
    Some(str) => Some(Some(str.into())),
    None => None,
  }
}

/// Takes an optional API URL-type input, and converts it to an optional diesel DB update.
/// Also cleans the url params.
pub fn diesel_url_update(opt: Option<&str>) -> LemmyResult<Option<Option<DbUrl>>> {
  match opt {
    // An empty string is an erase
    Some("") => Ok(Some(None)),
    Some(str_url) => Url::parse(str_url)
      .map(|u| Some(Some(clean_url_params(&u).into())))
      .with_lemmy_type(LemmyErrorType::InvalidUrl),
    None => Ok(None),
  }
}

/// Takes an optional API URL-type input, and converts it to an optional diesel DB create.
/// Also cleans the url params.
pub fn diesel_url_create(opt: Option<&str>) -> LemmyResult<Option<DbUrl>> {
  match opt {
    Some(str_url) => Url::parse(str_url)
      .map(|u| Some(clean_url_params(&u).into()))
      .with_lemmy_type(LemmyErrorType::InvalidUrl),
    None => Ok(None),
  }
}

fn establish_connection(config: &str) -> BoxFuture<ConnectionResult<AsyncPgConnection>> {
  let fut = async {
    // We only support TLS with sslmode=require currently
    let mut conn = if config.contains("sslmode=require") {
      rustls::crypto::ring::default_provider()
        .install_default()
        .expect("Failed to install rustls crypto provider");

      let rustls_config = DangerousClientConfigBuilder {
        cfg: ClientConfig::builder(),
      }
      .with_custom_certificate_verifier(Arc::new(NoCertVerifier {}))
      .with_no_client_auth();

      let tls = tokio_postgres_rustls::MakeRustlsConnect::new(rustls_config);
      let (client, conn) = tokio_postgres::connect(config, tls)
        .await
        .map_err(|e| ConnectionError::BadConnection(e.to_string()))?;
      tokio::spawn(async move {
        if let Err(e) = conn.await {
          error!("Database connection failed: {e}");
        }
      });
      AsyncPgConnection::try_from(client).await?
    } else {
      AsyncPgConnection::establish(config).await?
    };

    diesel::select((
      // Change geqo_threshold back to default value if it was changed, so it's higher than the
      // collapse limits
      functions::set_config("geqo_threshold", "12", false),
      // Change collapse limits from 8 to 11 so the query planner can find a better table join
      // order for more complicated queries
      functions::set_config("from_collapse_limit", "11", false),
      functions::set_config("join_collapse_limit", "11", false),
      // Set `lemmy.protocol_and_hostname` so triggers can use it
      functions::set_config(
        "lemmy.protocol_and_hostname",
        SETTINGS.get_protocol_and_hostname(),
        false,
      ),
    ))
    .execute(&mut conn)
    .await
    .map_err(ConnectionError::CouldntSetupConfiguration)?;
    Ok(conn)
  };
  fut.boxed()
}

#[derive(Debug)]
struct NoCertVerifier {}

impl ServerCertVerifier for NoCertVerifier {
  fn verify_server_cert(
    &self,
    _end_entity: &CertificateDer,
    _intermediates: &[CertificateDer],
    _server_name: &ServerName,
    _ocsp: &[u8],
    _now: UnixTime,
  ) -> Result<ServerCertVerified, rustls::Error> {
    // Will verify all (even invalid) certs without any checks (sslmode=require)
    Ok(ServerCertVerified::assertion())
  }

  fn verify_tls12_signature(
    &self,
    message: &[u8],
    cert: &CertificateDer,
    dss: &DigitallySignedStruct,
  ) -> Result<HandshakeSignatureValid, rustls::Error> {
    verify_tls12_signature(
      message,
      cert,
      dss,
      &crypto::ring::default_provider().signature_verification_algorithms,
    )
  }

  fn verify_tls13_signature(
    &self,
    message: &[u8],
    cert: &CertificateDer,
    dss: &DigitallySignedStruct,
  ) -> Result<HandshakeSignatureValid, rustls::Error> {
    verify_tls13_signature(
      message,
      cert,
      dss,
      &crypto::ring::default_provider().signature_verification_algorithms,
    )
  }

  fn supported_verify_schemes(&self) -> Vec<SignatureScheme> {
    crypto::ring::default_provider()
      .signature_verification_algorithms
      .supported_schemes()
  }
}

pub async fn build_db_pool() -> LemmyResult<ActualDbPool> {
  let db_url = SETTINGS.get_database_url();
  // diesel-async does not support any TLS connections out of the box, so we need to manually
  // provide a setup function which handles creating the connection
  let mut config = ManagerConfig::default();
  config.custom_setup = Box::new(establish_connection);
  let manager = AsyncDieselConnectionManager::<AsyncPgConnection>::new_with_config(&db_url, config);
  let pool = Pool::builder(manager)
    .max_size(SETTINGS.database.pool_size)
    .runtime(Runtime::Tokio1)
    // Limit connection age to prevent use of prepared statements that have query plans based on
    // very old statistics
    .pre_recycle(Hook::sync_fn(|_conn, metrics| {
      // Preventing the first recycle can cause an infinite loop when trying to get a new connection
      // from the pool
      let conn_was_used = metrics.recycled.is_some();
      if metrics.age() > Duration::from_secs(3 * 24 * 60 * 60) && conn_was_used {
        Err(HookError::Continue(None))
      } else {
        Ok(())
      }
    }))
    .build()?;

  crate::schema_setup::run(&db_url)?;

  Ok(pool)
}

pub async fn build_db_pool_for_tests() -> ActualDbPool {
  build_db_pool().await.expect("db pool missing")
}

pub fn naive_now() -> DateTime<Utc> {
  Utc::now()
}

pub fn post_to_comment_sort_type(sort: SortType) -> CommentSortType {
  match sort {
    SortType::Active | SortType::Hot | SortType::Scaled => CommentSortType::Hot,
    SortType::New | SortType::NewComments | SortType::MostComments => CommentSortType::New,
    SortType::Old => CommentSortType::Old,
    SortType::Controversial => CommentSortType::Controversial,
    SortType::TopHour
    | SortType::TopSixHour
    | SortType::TopTwelveHour
    | SortType::TopDay
    | SortType::TopAll
    | SortType::TopWeek
    | SortType::TopYear
    | SortType::TopMonth
    | SortType::TopThreeMonths
    | SortType::TopSixMonths
    | SortType::TopNineMonths => CommentSortType::Top,
  }
}

static EMAIL_REGEX: Lazy<Regex> = Lazy::new(|| {
  Regex::new(r"^[a-zA-Z0-9.!#$%&’*+/=?^_`{|}~-]+@[a-zA-Z0-9-]+(?:\.[a-zA-Z0-9-]+)*$")
    .expect("compile email regex")
});

pub mod functions {
  use diesel::sql_types::{BigInt, Bool, Text, Timestamptz};

  sql_function! {
    #[sql_name = "r.hot_rank"]
    fn hot_rank(score: BigInt, time: Timestamptz) -> Double;
  }

  sql_function! {
    #[sql_name = "r.scaled_rank"]
    fn scaled_rank(score: BigInt, time: Timestamptz, users_active_month: BigInt) -> Double;
  }

  sql_function! {
    #[sql_name = "r.controversy_rank"]
    fn controversy_rank(upvotes: BigInt, downvotes: BigInt, score: BigInt) -> Double;
  }

  sql_function!(fn reverse_timestamp_sort(time: Timestamptz) -> BigInt);

  sql_function!(fn lower(x: Text) -> Text);

  // really this function is variadic, this just adds the two-argument version
  sql_function!(fn coalesce<T: diesel::sql_types::SqlType + diesel::sql_types::SingleValue>(x: diesel::sql_types::Nullable<T>, y: T) -> T);

  sql_function!(fn set_config(setting_name: Text, new_value: Text, is_local: Bool) -> Text);
}

pub const DELETED_REPLACEMENT_TEXT: &str = "*Permanently Deleted*";

pub fn now() -> AsExprOf<diesel::dsl::now, diesel::sql_types::Timestamptz> {
  // https://github.com/diesel-rs/diesel/issues/1514
  diesel::dsl::now.into_sql::<Timestamptz>()
}

/// Trait alias for a type that can be converted to an SQL tuple using `IntoSql::into_sql`
pub trait AsRecord: Expression + AsExpression<sql_types::Record<Self::SqlType>>
where
  Self::SqlType: 'static,
{
}

impl<T: Expression + AsExpression<sql_types::Record<T::SqlType>>> AsRecord for T where
  T::SqlType: 'static
{
}

/// Output of `IntoSql::into_sql` for a type that implements `AsRecord`
pub type AsRecordOutput<T> = dsl::AsExprOf<T, sql_types::Record<<T as Expression>::SqlType>>;

/// Output of `t.on((l0, l1).into_sql().eq((r0, r1)))`
type OnTupleEq<T, L0, L1, R0, R1> = dsl::On<T, dsl::Eq<AsRecordOutput<(L0, L1)>, (R0, R1)>>;

/// Creates an `ON` clause for a table where a person ID and another column are used as the
/// primary key. Use with the `QueryDsl::left_join` method.
///
/// This example modifies a query to make columns in `community_actions` available:
///
/// ```
/// community::table
///   .left_join(actions(
///     community_actions::table,
///     my_person_id,
///     community::id,
///   ))
/// ```
pub fn actions<T, P, C, K0, K1>(
  actions_table: T,
  person_id: Option<P>,
  target_id: C,
) -> OnTupleEq<T, dsl::Nullable<K0>, K1, BindIfSome<dsl::AsExprOf<P, sql_types::Integer>>, C>
where
  T: Table<PrimaryKey = (K0, K1)> + Copy,
  K0: Expression,
  P: AsExpression<sql_types::Integer>,
  (dsl::Nullable<K0>, K1): AsRecord,
  (BindIfSome<dsl::AsExprOf<P, sql_types::Integer>>, C):
    AsExpression<<AsRecordOutput<(dsl::Nullable<K0>, K1)> as Expression>::SqlType>,
{
  let (k0, k1) = actions_table.primary_key();
  actions_table.on((k0.nullable(), k1).into_sql().eq((
    BindIfSome(person_id.map(diesel::IntoSql::into_sql)),
    target_id,
  )))
}

/// Like `actions` but `actions_table` is an alias and person id is not nullable
#[allow(clippy::type_complexity)]
pub fn actions_alias<T, P, C, K0, K1>(
  actions_table: Alias<T>,
  person_id: P,
  target_id: C,
) -> OnTupleEq<Alias<T>, AliasedField<T, K0>, AliasedField<T, K1>, P, C>
where
  Alias<T>: QuerySource + Copy,
  T: AliasSource<Target: Table<PrimaryKey = (K0, K1)>> + Default,
  K0: Column<Table = T::Target>,
  K1: Column<Table = T::Target>,
  (AliasedField<T, K0>, AliasedField<T, K1>): AsRecord,
  (P, C): AsExpression<
    <AsRecordOutput<(AliasedField<T, K0>, AliasedField<T, K1>)> as Expression>::SqlType,
  >,
{
  let (k0, k1) = T::default().target().primary_key();
  actions_table.on(
    (actions_table.field(k0), actions_table.field(k1))
      .into_sql()
      .eq((person_id, target_id)),
  )
}

/// `action_query(table_name::action_name)` is the same as
/// `table_name::table.filter(table_name::action_name.is_not_null())`.
pub fn action_query<C>(column: C) -> dsl::Filter<C::Table, dsl::IsNotNull<C>>
where
  C: Column<Table: Default + FilterDsl<dsl::IsNotNull<C>>, SqlType: SingleValue>,
{
  action_query_with_fn(column, |t| t)
}

/// `find_action(table_name::action_name, key)` is the same as
/// `table_name::table.find(key).filter(table_name::action_name.is_not_null())`.
pub fn find_action<C, K>(
  column: C,
  key: K,
) -> dsl::Filter<dsl::Find<C::Table, K>, dsl::IsNotNull<C>>
where
  C:
    Column<Table: Default + FindDsl<K, Output: FilterDsl<dsl::IsNotNull<C>>>, SqlType: SingleValue>,
{
  action_query_with_fn(column, |t| t.find(key))
}

/// `action_query_with_fn(table_name::action_name, f)` is the same as
/// `f(table_name::table).filter(table_name::action_name.is_not_null())`.
fn action_query_with_fn<C, Q>(
  column: C,
  f: impl FnOnce(C::Table) -> Q,
) -> dsl::Filter<Q, dsl::IsNotNull<C>>
where
  C: Column<Table: Default, SqlType: SingleValue>,
  Q: FilterDsl<dsl::IsNotNull<C>>,
{
  f(C::Table::default()).filter(column.is_not_null())
}

pub type ResultFuture<'a, T> = BoxFuture<'a, Result<T, DieselError>>;

pub trait ReadFn<'a, T, Args>: Fn(DbConn<'a>, Args) -> ResultFuture<'a, T> {}

impl<'a, T, Args, F: Fn(DbConn<'a>, Args) -> ResultFuture<'a, T>> ReadFn<'a, T, Args> for F {}

pub trait ListFn<'a, T, Args>: Fn(DbConn<'a>, Args) -> ResultFuture<'a, Vec<T>> {}

impl<'a, T, Args, F: Fn(DbConn<'a>, Args) -> ResultFuture<'a, Vec<T>>> ListFn<'a, T, Args> for F {}

/// Allows read and list functions to capture a shared closure that has an inferred return type,
/// which is useful for join logic
pub struct Queries<RF, LF> {
  pub read_fn: RF,
  pub list_fn: LF,
}

// `()` is used to prevent type inference error
impl Queries<(), ()> {
  pub fn new<'a, RFut, LFut, RT, LT, RA, LA, RF2, LF2>(
    read_fn: RF2,
    list_fn: LF2,
  ) -> Queries<impl ReadFn<'a, RT, RA>, impl ListFn<'a, LT, LA>>
  where
    RFut: Future<Output = Result<RT, DieselError>> + Sized + Send + 'a,
    LFut: Future<Output = Result<Vec<LT>, DieselError>> + Sized + Send + 'a,
    RF2: Fn(DbConn<'a>, RA) -> RFut,
    LF2: Fn(DbConn<'a>, LA) -> LFut,
  {
    Queries {
      read_fn: move |conn, args| read_fn(conn, args).boxed(),
      list_fn: move |conn, args| list_fn(conn, args).boxed(),
    }
  }
}

impl<RF, LF> Queries<RF, LF> {
  pub async fn read<'a, T, Args>(
    self,
    pool: &'a mut DbPool<'_>,
    args: Args,
  ) -> Result<Option<T>, DieselError>
  where
    RF: ReadFn<'a, T, Args>,
  {
    let conn = get_conn(pool).await?;
    (self.read_fn)(conn, args).await.optional()
  }

  pub async fn list<'a, T, Args>(
    self,
    pool: &'a mut DbPool<'_>,
    args: Args,
  ) -> Result<Vec<T>, DieselError>
  where
    LF: ListFn<'a, T, Args>,
  {
    let conn = get_conn(pool).await?;
    (self.list_fn)(conn, args).await
  }
}

#[cfg(test)]
#[allow(clippy::indexing_slicing)]
mod tests {

  use super::*;
  use pretty_assertions::assert_eq;

  #[test]
  fn test_fuzzy_search() {
    let test = "This %is% _a_ fuzzy search";
    assert_eq!(
      fuzzy_search(test),
      "%This%\\%is\\%%\\_a\\_%fuzzy%search%".to_string()
    );
  }

  #[test]
  fn test_email() {
    assert!(is_email_regex("gush@gmail.com"));
    assert!(!is_email_regex("nada_neutho"));
  }

  #[test]
  fn test_diesel_option_overwrite() {
    assert_eq!(diesel_string_update(None), None);
    assert_eq!(diesel_string_update(Some("")), Some(None));
    assert_eq!(
      diesel_string_update(Some("test")),
      Some(Some("test".to_string()))
    );
  }

  #[test]
  fn test_diesel_option_overwrite_to_url() -> LemmyResult<()> {
    assert!(matches!(diesel_url_update(None), Ok(None)));
    assert!(matches!(diesel_url_update(Some("")), Ok(Some(None))));
    assert!(diesel_url_update(Some("invalid_url")).is_err());
    let example_url = "https://example.com";
    assert!(matches!(
      diesel_url_update(Some(example_url)),
      Ok(Some(Some(url))) if url == Url::parse(example_url)?.into()
    ));
    Ok(())
  }
}<|MERGE_RESOLUTION|>--- conflicted
+++ resolved
@@ -1,24 +1,11 @@
-<<<<<<< HEAD
 pub mod uplete;
 
-use crate::{
-  newtypes::{DbUrl, PersonId},
-  schema::community,
-  CommentSortType,
-  CommunityVisibility,
-  SortType,
-};
+use crate::{newtypes::DbUrl, CommentSortType, SortType};
 use chrono::{DateTime, TimeDelta, Utc};
 use deadpool::Runtime;
 use diesel::{
   dsl,
   expression::AsExpression,
-=======
-use crate::{newtypes::DbUrl, CommentSortType, SortType};
-use chrono::{DateTime, TimeDelta, Utc};
-use deadpool::Runtime;
-use diesel::{
->>>>>>> 073ff446
   helper_types::AsExprOf,
   pg::Pg,
   query_builder::{Query, QueryFragment},

--- conflicted
+++ resolved
@@ -675,6 +675,7 @@
         saved -> Nullable<Timestamptz>,
         liked -> Nullable<Timestamptz>,
         like_score -> Nullable<Int2>,
+        hidden -> Nullable<Timestamptz>,
     }
 }
 
@@ -701,34 +702,6 @@
 }
 
 diesel::table! {
-<<<<<<< HEAD
-=======
-    post_hide (person_id, post_id) {
-        post_id -> Int4,
-        person_id -> Int4,
-        published -> Timestamptz,
-    }
-}
-
-diesel::table! {
-    post_like (person_id, post_id) {
-        post_id -> Int4,
-        person_id -> Int4,
-        score -> Int2,
-        published -> Timestamptz,
-    }
-}
-
-diesel::table! {
-    post_read (person_id, post_id) {
-        post_id -> Int4,
-        person_id -> Int4,
-        published -> Timestamptz,
-    }
-}
-
-diesel::table! {
->>>>>>> fed6b61e
     post_report (id) {
         id -> Int4,
         creator_id -> Int4,
@@ -948,15 +921,6 @@
 diesel::joinable!(post_aggregates -> instance (instance_id));
 diesel::joinable!(post_aggregates -> person (creator_id));
 diesel::joinable!(post_aggregates -> post (post_id));
-<<<<<<< HEAD
-=======
-diesel::joinable!(post_hide -> person (person_id));
-diesel::joinable!(post_hide -> post (post_id));
-diesel::joinable!(post_like -> person (person_id));
-diesel::joinable!(post_like -> post (post_id));
-diesel::joinable!(post_read -> person (person_id));
-diesel::joinable!(post_read -> post (post_id));
->>>>>>> fed6b61e
 diesel::joinable!(post_report -> post (post_id));
 diesel::joinable!(private_message_report -> private_message (private_message_id));
 diesel::joinable!(registration_application -> local_user (local_user_id));
@@ -1017,12 +981,6 @@
     post,
     post_actions,
     post_aggregates,
-<<<<<<< HEAD
-=======
-    post_hide,
-    post_like,
-    post_read,
->>>>>>> fed6b61e
     post_report,
     private_message,
     private_message_report,

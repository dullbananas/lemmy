--- conflicted
+++ resolved
@@ -1,28 +1,6 @@
 use crate::{
   newtypes::{CommunityId, DbUrl, PersonId, PostId},
-<<<<<<< HEAD
-  schema::{
-    post::dsl::{
-      ap_id,
-      body,
-      community_id,
-      creator_id,
-      deleted,
-      featured_community,
-      local,
-      name,
-      post,
-      published,
-      removed,
-      thumbnail_url,
-      updated,
-      url,
-    },
-    post_actions,
-  },
-=======
-  schema::{post, post_hide, post_like, post_read, post_saved},
->>>>>>> fed6b61e
+  schema::{post, post_actions},
   source::post::{
     Post,
     PostHide,
@@ -294,16 +272,10 @@
   type IdType = PostId;
   async fn like(pool: &mut DbPool<'_>, post_like_form: &PostLikeForm) -> Result<Self, Error> {
     let conn = &mut get_conn(pool).await?;
-<<<<<<< HEAD
     let post_like_form = (post_like_form.clone(), post_actions::liked.eq(now().nullable()));
     insert_into(post_actions::table)
       .values(&post_like_form)
       .on_conflict((post_actions::post_id, post_actions::person_id))
-=======
-    insert_into(post_like::table)
-      .values(post_like_form)
-      .on_conflict((post_like::post_id, post_like::person_id))
->>>>>>> fed6b61e
       .do_update()
       .set(&post_like_form)
       .returning(Self::as_select_unwrap())
@@ -316,15 +288,11 @@
     post_id: PostId,
   ) -> Result<usize, Error> {
     let conn = &mut get_conn(pool).await?;
-<<<<<<< HEAD
     diesel::update(post_actions::table.find((person_id, post_id)))
       .set((
         post_actions::like_score.eq(None::<i16>),
         post_actions::liked.eq(None::<DateTime<Utc>>),
       ))
-=======
-    diesel::delete(post_like::table.find((person_id, post_id)))
->>>>>>> fed6b61e
       .execute(conn)
       .await
   }
@@ -349,16 +317,10 @@
   type Form = PostSavedForm;
   async fn save(pool: &mut DbPool<'_>, post_saved_form: &PostSavedForm) -> Result<Self, Error> {
     let conn = &mut get_conn(pool).await?;
-<<<<<<< HEAD
     let post_saved_form = (post_saved_form.clone(), post_actions::saved.eq(now().nullable()));
     insert_into(post_actions::table)
       .values(post_saved_form)
       .on_conflict((post_actions::post_id, post_actions::person_id))
-=======
-    insert_into(post_saved::table)
-      .values(post_saved_form)
-      .on_conflict((post_saved::post_id, post_saved::person_id))
->>>>>>> fed6b61e
       .do_update()
       .set(post_saved_form)
       .returning(Self::as_select_unwrap())
@@ -367,12 +329,8 @@
   }
   async fn unsave(pool: &mut DbPool<'_>, post_saved_form: &PostSavedForm) -> Result<usize, Error> {
     let conn = &mut get_conn(pool).await?;
-<<<<<<< HEAD
     diesel::update(post_actions::table.find((post_saved_form.person_id, post_saved_form.post_id)))
       .set(post_actions::saved.eq(None::<DateTime<Utc>>))
-=======
-    diesel::delete(post_saved::table.find((post_saved_form.person_id, post_saved_form.post_id)))
->>>>>>> fed6b61e
       .execute(conn)
       .await
   }
@@ -388,7 +346,6 @@
 
     let forms = post_ids
       .into_iter()
-<<<<<<< HEAD
       .map(|post_id| {
         (
           PostReadForm { post_id, person_id },
@@ -397,11 +354,6 @@
       })
       .collect::<Vec<_>>();
     insert_into(post_actions::table)
-=======
-      .map(|post_id| PostReadForm { post_id, person_id })
-      .collect::<Vec<PostReadForm>>();
-    insert_into(post_read::table)
->>>>>>> fed6b61e
       .values(forms)
       .on_conflict((post_actions::person_id, post_actions::post_id))
       .do_update()
@@ -417,17 +369,12 @@
   ) -> Result<usize, Error> {
     let conn = &mut get_conn(pool).await?;
 
-<<<<<<< HEAD
     diesel::update(
       post_actions::table
         .filter(post_actions::post_id.eq_any(post_id_))
         .filter(post_actions::person_id.eq(person_id_)),
-=======
-    diesel::delete(
-      post_read::table
-        .filter(post_read::post_id.eq_any(post_id_))
-        .filter(post_read::person_id.eq(person_id_)),
-    )
+    )
+    .set(post_actions::read.eq(None::<DateTime<Utc>>))
     .execute(conn)
     .await
   }
@@ -443,11 +390,18 @@
 
     let forms = post_ids
       .into_iter()
-      .map(|post_id| PostHideForm { post_id, person_id })
-      .collect::<Vec<PostHideForm>>();
-    insert_into(post_hide::table)
+      .map(|post_id| {
+        (
+          PostHideForm { post_id, person_id },
+          post_actions::hidden.eq(now().nullable()),
+        )
+      })
+      .collect::<Vec<_>>();
+    insert_into(post_actions::table)
       .values(forms)
-      .on_conflict_do_nothing()
+      .on_conflict((post_actions::person_id, post_actions::post_id))
+      .do_update()
+      .set(post_actions::hidden.eq(now().nullable()))
       .execute(conn)
       .await
   }
@@ -459,13 +413,12 @@
   ) -> Result<usize, Error> {
     let conn = &mut get_conn(pool).await?;
 
-    diesel::delete(
-      post_hide::table
-        .filter(post_hide::post_id.eq_any(post_id_))
-        .filter(post_hide::person_id.eq(person_id_)),
->>>>>>> fed6b61e
-    )
-    .set(post_actions::read.eq(None::<DateTime<Utc>>))
+    diesel::update(
+      post_actions::table
+        .filter(post_actions::post_id.eq_any(post_id_))
+        .filter(post_actions::person_id.eq(person_id_)),
+    )
+    .set(post_actions::hidden.eq(None::<DateTime<Utc>>))
     .execute(conn)
     .await
   }

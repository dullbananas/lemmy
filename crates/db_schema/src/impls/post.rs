use crate::{
  diesel::OptionalExtension,
  newtypes::{CommunityId, DbUrl, PersonId, PostId},
  schema::{post, post_actions},
  source::post::{
    Post,
    PostHide,
    PostHideForm,
    PostInsertForm,
    PostLike,
    PostLikeForm,
    PostRead,
    PostReadForm,
    PostSaved,
    PostSavedForm,
    PostUpdateForm,
  },
  traits::{Crud, Likeable, Saveable},
  utils::{
    functions::coalesce,
    get_conn,
    naive_now,
    now,
    DbPool,
    DELETED_REPLACEMENT_TEXT,
    FETCH_LIMIT_MAX,
    SITEMAP_DAYS,
    SITEMAP_LIMIT,
  },
};
use ::url::Url;
use chrono::{DateTime, Utc};
use diesel::{
<<<<<<< HEAD
  dsl::{self, insert_into},
  result::Error,
  ExpressionMethods,
  NullableExpressionMethods,
=======
  dsl::insert_into,
  result::Error,
  DecoratableTarget,
  ExpressionMethods,
>>>>>>> 69bdcb30
  QueryDsl,
  TextExpressionMethods,
};
use diesel_async::RunQueryDsl;
use std::collections::HashSet;

#[async_trait]
impl Crud for Post {
  type InsertForm = PostInsertForm;
  type UpdateForm = PostUpdateForm;
  type IdType = PostId;

  async fn create(pool: &mut DbPool<'_>, form: &Self::InsertForm) -> Result<Self, Error> {
    let conn = &mut get_conn(pool).await?;
    insert_into(post::table)
      .values(form)
      .get_result::<Self>(conn)
      .await
  }

  async fn update(
    pool: &mut DbPool<'_>,
    post_id: PostId,
    new_post: &Self::UpdateForm,
  ) -> Result<Self, Error> {
    let conn = &mut get_conn(pool).await?;
    diesel::update(post::table.find(post_id))
      .set(new_post)
      .get_result::<Self>(conn)
      .await
  }
}

impl Post {
  pub async fn insert_apub(
    pool: &mut DbPool<'_>,
    timestamp: DateTime<Utc>,
    form: &PostInsertForm,
  ) -> Result<Self, Error> {
    let conn = &mut get_conn(pool).await?;
    insert_into(post::table)
      .values(form)
      .on_conflict(post::ap_id)
      .filter_target(coalesce(post::updated, post::published).lt(timestamp))
      .do_update()
      .set(form)
      .get_result::<Self>(conn)
      .await
  }

  pub async fn list_featured_for_community(
    pool: &mut DbPool<'_>,
    the_community_id: CommunityId,
  ) -> Result<Vec<Self>, Error> {
    let conn = &mut get_conn(pool).await?;
    post::table
      .filter(post::community_id.eq(the_community_id))
      .filter(post::deleted.eq(false))
      .filter(post::removed.eq(false))
      .filter(post::featured_community.eq(true))
      .then_order_by(post::published.desc())
      .limit(FETCH_LIMIT_MAX)
      .load::<Self>(conn)
      .await
  }

  pub async fn list_for_sitemap(
    pool: &mut DbPool<'_>,
  ) -> Result<Vec<(DbUrl, chrono::DateTime<Utc>)>, Error> {
    let conn = &mut get_conn(pool).await?;
    post::table
      .select((post::ap_id, coalesce(post::updated, post::published)))
      .filter(post::local.eq(true))
      .filter(post::deleted.eq(false))
      .filter(post::removed.eq(false))
      .filter(
        post::published.ge(Utc::now().naive_utc() - SITEMAP_DAYS.expect("TimeDelta out of bounds")),
      )
      .order(post::published.desc())
      .limit(SITEMAP_LIMIT)
      .load::<(DbUrl, chrono::DateTime<Utc>)>(conn)
      .await
  }

  pub async fn permadelete_for_creator(
    pool: &mut DbPool<'_>,
    for_creator_id: PersonId,
  ) -> Result<Vec<Self>, Error> {
    let conn = &mut get_conn(pool).await?;

    diesel::update(post::table.filter(post::creator_id.eq(for_creator_id)))
      .set((
        post::name.eq(DELETED_REPLACEMENT_TEXT),
        post::url.eq(Option::<&str>::None),
        post::body.eq(DELETED_REPLACEMENT_TEXT),
        post::deleted.eq(true),
        post::updated.eq(naive_now()),
      ))
      .get_results::<Self>(conn)
      .await
  }

  pub async fn update_removed_for_creator(
    pool: &mut DbPool<'_>,
    for_creator_id: PersonId,
    for_community_id: Option<CommunityId>,
    new_removed: bool,
  ) -> Result<Vec<Self>, Error> {
    let conn = &mut get_conn(pool).await?;

    let mut update = diesel::update(post::table).into_boxed();
    update = update.filter(post::creator_id.eq(for_creator_id));

    if let Some(for_community_id) = for_community_id {
      update = update.filter(post::community_id.eq(for_community_id));
    }

    update
      .set((post::removed.eq(new_removed), post::updated.eq(naive_now())))
      .get_results::<Self>(conn)
      .await
  }

  pub fn is_post_creator(person_id: PersonId, post_creator_id: PersonId) -> bool {
    person_id == post_creator_id
  }

  pub async fn read_from_apub_id(
    pool: &mut DbPool<'_>,
    object_id: Url,
  ) -> Result<Option<Self>, Error> {
    let conn = &mut get_conn(pool).await?;
    let object_id: DbUrl = object_id.into();
    post::table
      .filter(post::ap_id.eq(object_id))
      .first(conn)
      .await
      .optional()
  }

  pub async fn fetch_pictrs_posts_for_creator(
    pool: &mut DbPool<'_>,
    for_creator_id: PersonId,
  ) -> Result<Vec<Self>, Error> {
    let conn = &mut get_conn(pool).await?;
    let pictrs_search = "%pictrs/image%";

    post::table
      .filter(post::creator_id.eq(for_creator_id))
      .filter(post::url.like(pictrs_search))
      .load::<Self>(conn)
      .await
  }

  /// Sets the url and thumbnails fields to None
  pub async fn remove_pictrs_post_images_and_thumbnails_for_creator(
    pool: &mut DbPool<'_>,
    for_creator_id: PersonId,
  ) -> Result<Vec<Self>, Error> {
    let conn = &mut get_conn(pool).await?;
    let pictrs_search = "%pictrs/image%";

    diesel::update(
      post::table
        .filter(post::creator_id.eq(for_creator_id))
        .filter(post::url.like(pictrs_search)),
    )
    .set((
      post::url.eq::<Option<String>>(None),
      post::thumbnail_url.eq::<Option<String>>(None),
    ))
    .get_results::<Self>(conn)
    .await
  }

  pub async fn fetch_pictrs_posts_for_community(
    pool: &mut DbPool<'_>,
    for_community_id: CommunityId,
  ) -> Result<Vec<Self>, Error> {
    let conn = &mut get_conn(pool).await?;
    let pictrs_search = "%pictrs/image%";
    post::table
      .filter(post::community_id.eq(for_community_id))
      .filter(post::url.like(pictrs_search))
      .load::<Self>(conn)
      .await
  }

  /// Sets the url and thumbnails fields to None
  pub async fn remove_pictrs_post_images_and_thumbnails_for_community(
    pool: &mut DbPool<'_>,
    for_community_id: CommunityId,
  ) -> Result<Vec<Self>, Error> {
    let conn = &mut get_conn(pool).await?;
    let pictrs_search = "%pictrs/image%";

    diesel::update(
      post::table
        .filter(post::community_id.eq(for_community_id))
        .filter(post::url.like(pictrs_search)),
    )
    .set((
      post::url.eq::<Option<String>>(None),
      post::thumbnail_url.eq::<Option<String>>(None),
    ))
    .get_results::<Self>(conn)
    .await
  }
}

// TODO: replace `as_select_unwrap` definitions with `Default::default()` after next Diesel release which should
// implement `Default` for `AssumeNotNull`
impl PostLike {
  fn as_select_unwrap() -> (
    post_actions::post_id,
    post_actions::person_id,
    dsl::AssumeNotNull<post_actions::like_score>,
    dsl::AssumeNotNull<post_actions::liked>,
  ) {
    (
      post_actions::post_id,
      post_actions::person_id,
      post_actions::like_score.assume_not_null(),
      post_actions::liked.assume_not_null(),
    )
  }
}

#[async_trait]
impl Likeable for PostLike {
  type Form = PostLikeForm;
  type IdType = PostId;
  async fn like(pool: &mut DbPool<'_>, post_like_form: &PostLikeForm) -> Result<Self, Error> {
    let conn = &mut get_conn(pool).await?;
    let post_like_form = (post_like_form, post_actions::liked.eq(now().nullable()));
    insert_into(post_actions::table)
      .values(post_like_form)
      .on_conflict((post_actions::post_id, post_actions::person_id))
      .do_update()
      .set(post_like_form)
      .returning(Self::as_select_unwrap())
      .get_result::<Self>(conn)
      .await
  }
  async fn remove(
    pool: &mut DbPool<'_>,
    person_id: PersonId,
    post_id: PostId,
  ) -> Result<usize, Error> {
    let conn = &mut get_conn(pool).await?;
    diesel::update(post_actions::table.find((person_id, post_id)))
      .set((
        post_actions::like_score.eq(None::<i16>),
        post_actions::liked.eq(None::<DateTime<Utc>>),
      ))
      .execute(conn)
      .await
  }
}

impl PostSaved {
  fn as_select_unwrap() -> (
    post_actions::post_id,
    post_actions::person_id,
    dsl::AssumeNotNull<post_actions::saved>,
  ) {
    (
      post_actions::post_id,
      post_actions::person_id,
      post_actions::saved.assume_not_null(),
    )
  }
}

#[async_trait]
impl Saveable for PostSaved {
  type Form = PostSavedForm;
  async fn save(pool: &mut DbPool<'_>, post_saved_form: &PostSavedForm) -> Result<Self, Error> {
    let conn = &mut get_conn(pool).await?;
    let post_saved_form = (post_saved_form, post_actions::saved.eq(now().nullable()));
    insert_into(post_actions::table)
      .values(post_saved_form)
      .on_conflict((post_actions::post_id, post_actions::person_id))
      .do_update()
      .set(post_saved_form)
      .returning(Self::as_select_unwrap())
      .get_result::<Self>(conn)
      .await
  }
  async fn unsave(pool: &mut DbPool<'_>, post_saved_form: &PostSavedForm) -> Result<usize, Error> {
    let conn = &mut get_conn(pool).await?;
    diesel::update(post_actions::table.find((post_saved_form.person_id, post_saved_form.post_id)))
      .set(post_actions::saved.eq(None::<DateTime<Utc>>))
      .execute(conn)
      .await
  }
}

impl PostRead {
  pub async fn mark_as_read(
    pool: &mut DbPool<'_>,
    post_ids: HashSet<PostId>,
    person_id: PersonId,
  ) -> Result<usize, Error> {
    let conn = &mut get_conn(pool).await?;

    let forms = post_ids
      .into_iter()
      .map(|post_id| {
        (
          PostReadForm { post_id, person_id },
          post_actions::read.eq(now().nullable()),
        )
      })
      .collect::<Vec<_>>();
    insert_into(post_actions::table)
      .values(forms)
      .on_conflict((post_actions::person_id, post_actions::post_id))
      .do_update()
      .set(post_actions::read.eq(now().nullable()))
      .execute(conn)
      .await
  }

  pub async fn mark_as_unread(
    pool: &mut DbPool<'_>,
    post_id_: HashSet<PostId>,
    person_id_: PersonId,
  ) -> Result<usize, Error> {
    let conn = &mut get_conn(pool).await?;

    diesel::update(
      post_actions::table
        .filter(post_actions::post_id.eq_any(post_id_))
        .filter(post_actions::person_id.eq(person_id_)),
    )
    .set(post_actions::read.eq(None::<DateTime<Utc>>))
    .execute(conn)
    .await
  }
}

impl PostHide {
  pub async fn hide(
    pool: &mut DbPool<'_>,
    post_ids: HashSet<PostId>,
    person_id: PersonId,
  ) -> Result<usize, Error> {
    let conn = &mut get_conn(pool).await?;

    let forms = post_ids
      .into_iter()
      .map(|post_id| {
        (
          PostHideForm { post_id, person_id },
          post_actions::hidden.eq(now().nullable()),
        )
      })
      .collect::<Vec<_>>();
    insert_into(post_actions::table)
      .values(forms)
      .on_conflict((post_actions::person_id, post_actions::post_id))
      .do_update()
      .set(post_actions::hidden.eq(now().nullable()))
      .execute(conn)
      .await
  }

  pub async fn unhide(
    pool: &mut DbPool<'_>,
    post_id_: HashSet<PostId>,
    person_id_: PersonId,
  ) -> Result<usize, Error> {
    let conn = &mut get_conn(pool).await?;

    diesel::update(
      post_actions::table
        .filter(post_actions::post_id.eq_any(post_id_))
        .filter(post_actions::person_id.eq(person_id_)),
    )
    .set(post_actions::hidden.eq(None::<DateTime<Utc>>))
    .execute(conn)
    .await
  }
}

#[cfg(test)]
#[allow(clippy::unwrap_used)]
#[allow(clippy::indexing_slicing)]
mod tests {

  use crate::{
    source::{
      community::{Community, CommunityInsertForm},
      instance::Instance,
      person::{Person, PersonInsertForm},
      post::{
        Post,
        PostInsertForm,
        PostLike,
        PostLikeForm,
        PostRead,
        PostSaved,
        PostSavedForm,
        PostUpdateForm,
      },
    },
    traits::{Crud, Likeable, Saveable},
    utils::build_db_pool_for_tests,
  };
  use pretty_assertions::assert_eq;
  use serial_test::serial;
  use std::collections::HashSet;

  #[tokio::test]
  #[serial]
  async fn test_crud() {
    let pool = &build_db_pool_for_tests().await;
    let pool = &mut pool.into();

    let inserted_instance = Instance::read_or_create(pool, "my_domain.tld".to_string())
      .await
      .unwrap();

    let new_person = PersonInsertForm::builder()
      .name("jim".into())
      .public_key("pubkey".to_string())
      .instance_id(inserted_instance.id)
      .build();

    let inserted_person = Person::create(pool, &new_person).await.unwrap();

    let new_community = CommunityInsertForm::builder()
      .name("test community_3".to_string())
      .title("nada".to_owned())
      .public_key("pubkey".to_string())
      .instance_id(inserted_instance.id)
      .build();

    let inserted_community = Community::create(pool, &new_community).await.unwrap();

    let new_post = PostInsertForm::builder()
      .name("A test post".into())
      .creator_id(inserted_person.id)
      .community_id(inserted_community.id)
      .build();

    let inserted_post = Post::create(pool, &new_post).await.unwrap();

    let new_post2 = PostInsertForm::builder()
      .name("A test post 2".into())
      .creator_id(inserted_person.id)
      .community_id(inserted_community.id)
      .build();
    let inserted_post2 = Post::create(pool, &new_post2).await.unwrap();

    let expected_post = Post {
      id: inserted_post.id,
      name: "A test post".into(),
      url: None,
      body: None,
      alt_text: None,
      creator_id: inserted_person.id,
      community_id: inserted_community.id,
      published: inserted_post.published,
      removed: false,
      locked: false,
      nsfw: false,
      deleted: false,
      updated: None,
      embed_title: None,
      embed_description: None,
      embed_video_url: None,
      thumbnail_url: None,
      ap_id: inserted_post.ap_id.clone(),
      local: true,
      language_id: Default::default(),
      featured_community: false,
      featured_local: false,
      url_content_type: None,
    };

    // Post Like
    let post_like_form = PostLikeForm {
      post_id: inserted_post.id,
      person_id: inserted_person.id,
      score: 1,
    };

    let inserted_post_like = PostLike::like(pool, &post_like_form).await.unwrap();

    let expected_post_like = PostLike {
      post_id: inserted_post.id,
      person_id: inserted_person.id,
      published: inserted_post_like.published,
      score: 1,
    };

    // Post Save
    let post_saved_form = PostSavedForm {
      post_id: inserted_post.id,
      person_id: inserted_person.id,
    };

    let inserted_post_saved = PostSaved::save(pool, &post_saved_form).await.unwrap();

    let expected_post_saved = PostSaved {
      post_id: inserted_post.id,
      person_id: inserted_person.id,
      published: inserted_post_saved.published,
    };

    // Post Read
    let marked_as_read = PostRead::mark_as_read(
      pool,
      HashSet::from([inserted_post.id, inserted_post2.id]),
      inserted_person.id,
    )
    .await
    .unwrap();
    assert_eq!(2, marked_as_read);

    let read_post = Post::read(pool, inserted_post.id).await.unwrap().unwrap();

    let new_post_update = PostUpdateForm {
      name: Some("A test post".into()),
      ..Default::default()
    };
    let updated_post = Post::update(pool, inserted_post.id, &new_post_update)
      .await
      .unwrap();

    let like_removed = PostLike::remove(pool, inserted_person.id, inserted_post.id)
      .await
      .unwrap();
    assert_eq!(1, like_removed);
    let saved_removed = PostSaved::unsave(pool, &post_saved_form).await.unwrap();
    assert_eq!(1, saved_removed);
    let read_removed = PostRead::mark_as_unread(
      pool,
      HashSet::from([inserted_post.id, inserted_post2.id]),
      inserted_person.id,
    )
    .await
    .unwrap();
    assert_eq!(2, read_removed);

    let num_deleted = Post::delete(pool, inserted_post.id).await.unwrap()
      + Post::delete(pool, inserted_post2.id).await.unwrap();
    assert_eq!(2, num_deleted);
    Community::delete(pool, inserted_community.id)
      .await
      .unwrap();
    Person::delete(pool, inserted_person.id).await.unwrap();
    Instance::delete(pool, inserted_instance.id).await.unwrap();

    assert_eq!(expected_post, read_post);
    assert_eq!(expected_post, inserted_post);
    assert_eq!(expected_post, updated_post);
    assert_eq!(expected_post_like, inserted_post_like);
    assert_eq!(expected_post_saved, inserted_post_saved);
  }
}<|MERGE_RESOLUTION|>--- conflicted
+++ resolved
@@ -31,17 +31,11 @@
 use ::url::Url;
 use chrono::{DateTime, Utc};
 use diesel::{
-<<<<<<< HEAD
   dsl::{self, insert_into},
-  result::Error,
-  ExpressionMethods,
-  NullableExpressionMethods,
-=======
-  dsl::insert_into,
   result::Error,
   DecoratableTarget,
   ExpressionMethods,
->>>>>>> 69bdcb30
+  NullableExpressionMethods,
   QueryDsl,
   TextExpressionMethods,
 };

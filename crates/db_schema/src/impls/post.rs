use crate::{
  newtypes::{CommunityId, DbUrl, PersonId, PostId},
  schema::{post, post_actions},
  source::post::{
    Post,
    PostHide,
    PostHideForm,
    PostInsertForm,
    PostLike,
    PostLikeForm,
    PostRead,
    PostReadForm,
    PostSaved,
    PostSavedForm,
    PostUpdateForm,
  },
  traits::{Crud, Likeable, Saveable},
  utils::{
    functions::coalesce,
    get_conn,
    naive_now,
    now,
    DbPool,
    DELETED_REPLACEMENT_TEXT,
    FETCH_LIMIT_MAX,
    SITEMAP_DAYS,
    SITEMAP_LIMIT,
  },
};
use ::url::Url;
<<<<<<< HEAD
use chrono::{DateTime, Duration, Utc};
use diesel::{
  dsl::{self, insert_into},
  result::Error,
  ExpressionMethods,
  NullableExpressionMethods,
  QueryDsl,
  TextExpressionMethods,
};
=======
use chrono::Utc;
use diesel::{dsl::insert_into, result::Error, ExpressionMethods, QueryDsl, TextExpressionMethods};
>>>>>>> 06733255
use diesel_async::RunQueryDsl;
use std::collections::HashSet;

#[async_trait]
impl Crud for Post {
  type InsertForm = PostInsertForm;
  type UpdateForm = PostUpdateForm;
  type IdType = PostId;

  async fn create(pool: &mut DbPool<'_>, form: &Self::InsertForm) -> Result<Self, Error> {
    let conn = &mut get_conn(pool).await?;
    insert_into(post::table)
      .values(form)
      .on_conflict(post::ap_id)
      .do_update()
      .set(form)
      .get_result::<Self>(conn)
      .await
  }

  async fn update(
    pool: &mut DbPool<'_>,
    post_id: PostId,
    new_post: &Self::UpdateForm,
  ) -> Result<Self, Error> {
    let conn = &mut get_conn(pool).await?;
    diesel::update(post::table.find(post_id))
      .set(new_post)
      .get_result::<Self>(conn)
      .await
  }
}

impl Post {
  pub async fn list_for_community(
    pool: &mut DbPool<'_>,
    the_community_id: CommunityId,
  ) -> Result<Vec<Self>, Error> {
    let conn = &mut get_conn(pool).await?;
    post::table
      .filter(post::community_id.eq(the_community_id))
      .filter(post::deleted.eq(false))
      .filter(post::removed.eq(false))
      .then_order_by(post::featured_community.desc())
      .then_order_by(post::published.desc())
      .limit(FETCH_LIMIT_MAX)
      .load::<Self>(conn)
      .await
  }

  pub async fn list_featured_for_community(
    pool: &mut DbPool<'_>,
    the_community_id: CommunityId,
  ) -> Result<Vec<Self>, Error> {
    let conn = &mut get_conn(pool).await?;
    post::table
      .filter(post::community_id.eq(the_community_id))
      .filter(post::deleted.eq(false))
      .filter(post::removed.eq(false))
      .filter(post::featured_community.eq(true))
      .then_order_by(post::published.desc())
      .limit(FETCH_LIMIT_MAX)
      .load::<Self>(conn)
      .await
  }

  pub async fn list_for_sitemap(
    pool: &mut DbPool<'_>,
  ) -> Result<Vec<(DbUrl, chrono::DateTime<Utc>)>, Error> {
    let conn = &mut get_conn(pool).await?;
    post::table
      .select((post::ap_id, coalesce(post::updated, post::published)))
      .filter(post::local.eq(true))
      .filter(post::deleted.eq(false))
      .filter(post::removed.eq(false))
      .filter(
        post::published.ge(Utc::now().naive_utc() - SITEMAP_DAYS.expect("TimeDelta out of bounds")),
      )
      .order(post::published.desc())
      .limit(SITEMAP_LIMIT)
      .load::<(DbUrl, chrono::DateTime<Utc>)>(conn)
      .await
  }

  pub async fn permadelete_for_creator(
    pool: &mut DbPool<'_>,
    for_creator_id: PersonId,
  ) -> Result<Vec<Self>, Error> {
    let conn = &mut get_conn(pool).await?;

    diesel::update(post::table.filter(post::creator_id.eq(for_creator_id)))
      .set((
        post::name.eq(DELETED_REPLACEMENT_TEXT),
        post::url.eq(Option::<&str>::None),
        post::body.eq(DELETED_REPLACEMENT_TEXT),
        post::deleted.eq(true),
        post::updated.eq(naive_now()),
      ))
      .get_results::<Self>(conn)
      .await
  }

  pub async fn update_removed_for_creator(
    pool: &mut DbPool<'_>,
    for_creator_id: PersonId,
    for_community_id: Option<CommunityId>,
    new_removed: bool,
  ) -> Result<Vec<Self>, Error> {
    let conn = &mut get_conn(pool).await?;

    let mut update = diesel::update(post::table).into_boxed();
    update = update.filter(post::creator_id.eq(for_creator_id));

    if let Some(for_community_id) = for_community_id {
      update = update.filter(post::community_id.eq(for_community_id));
    }

    update
      .set((post::removed.eq(new_removed), post::updated.eq(naive_now())))
      .get_results::<Self>(conn)
      .await
  }

  pub fn is_post_creator(person_id: PersonId, post_creator_id: PersonId) -> bool {
    person_id == post_creator_id
  }

  pub async fn read_from_apub_id(
    pool: &mut DbPool<'_>,
    object_id: Url,
  ) -> Result<Option<Self>, Error> {
    let conn = &mut get_conn(pool).await?;
    let object_id: DbUrl = object_id.into();
    Ok(
      post::table
        .filter(post::ap_id.eq(object_id))
        .first::<Post>(conn)
        .await
        .ok()
        .map(Into::into),
    )
  }

  pub async fn fetch_pictrs_posts_for_creator(
    pool: &mut DbPool<'_>,
    for_creator_id: PersonId,
  ) -> Result<Vec<Self>, Error> {
    let conn = &mut get_conn(pool).await?;
    let pictrs_search = "%pictrs/image%";

    post::table
      .filter(post::creator_id.eq(for_creator_id))
      .filter(post::url.like(pictrs_search))
      .load::<Self>(conn)
      .await
  }

  /// Sets the url and thumbnails fields to None
  pub async fn remove_pictrs_post_images_and_thumbnails_for_creator(
    pool: &mut DbPool<'_>,
    for_creator_id: PersonId,
  ) -> Result<Vec<Self>, Error> {
    let conn = &mut get_conn(pool).await?;
    let pictrs_search = "%pictrs/image%";

    diesel::update(
      post::table
        .filter(post::creator_id.eq(for_creator_id))
        .filter(post::url.like(pictrs_search)),
    )
    .set((
      post::url.eq::<Option<String>>(None),
      post::thumbnail_url.eq::<Option<String>>(None),
    ))
    .get_results::<Self>(conn)
    .await
  }

  pub async fn fetch_pictrs_posts_for_community(
    pool: &mut DbPool<'_>,
    for_community_id: CommunityId,
  ) -> Result<Vec<Self>, Error> {
    let conn = &mut get_conn(pool).await?;
    let pictrs_search = "%pictrs/image%";
    post::table
      .filter(post::community_id.eq(for_community_id))
      .filter(post::url.like(pictrs_search))
      .load::<Self>(conn)
      .await
  }

  /// Sets the url and thumbnails fields to None
  pub async fn remove_pictrs_post_images_and_thumbnails_for_community(
    pool: &mut DbPool<'_>,
    for_community_id: CommunityId,
  ) -> Result<Vec<Self>, Error> {
    let conn = &mut get_conn(pool).await?;
    let pictrs_search = "%pictrs/image%";

    diesel::update(
      post::table
        .filter(post::community_id.eq(for_community_id))
        .filter(post::url.like(pictrs_search)),
    )
    .set((
      post::url.eq::<Option<String>>(None),
      post::thumbnail_url.eq::<Option<String>>(None),
    ))
    .get_results::<Self>(conn)
    .await
  }
}

// TODO: replace `as_select_unwrap` definitions with `Default::default()` after next Diesel release which should
// implement `Default` for `AssumeNotNull`
impl PostLike {
  fn as_select_unwrap() -> (
    post_actions::post_id,
    post_actions::person_id,
    dsl::AssumeNotNull<post_actions::like_score>,
    dsl::AssumeNotNull<post_actions::liked>,
  ) {
    (
      post_actions::post_id,
      post_actions::person_id,
      post_actions::like_score.assume_not_null(),
      post_actions::liked.assume_not_null(),
    )
  }
}

#[async_trait]
impl Likeable for PostLike {
  type Form = PostLikeForm;
  type IdType = PostId;
  async fn like(pool: &mut DbPool<'_>, post_like_form: &PostLikeForm) -> Result<Self, Error> {
    let conn = &mut get_conn(pool).await?;
    let post_like_form = (post_like_form, post_actions::liked.eq(now().nullable()));
    insert_into(post_actions::table)
      .values(post_like_form)
      .on_conflict((post_actions::post_id, post_actions::person_id))
      .do_update()
      .set(post_like_form)
      .returning(Self::as_select_unwrap())
      .get_result::<Self>(conn)
      .await
  }
  async fn remove(
    pool: &mut DbPool<'_>,
    person_id: PersonId,
    post_id: PostId,
  ) -> Result<usize, Error> {
    let conn = &mut get_conn(pool).await?;
    diesel::update(post_actions::table.find((person_id, post_id)))
      .set((
        post_actions::like_score.eq(None::<i16>),
        post_actions::liked.eq(None::<DateTime<Utc>>),
      ))
      .execute(conn)
      .await
  }
}

impl PostSaved {
  fn as_select_unwrap() -> (
    post_actions::post_id,
    post_actions::person_id,
    dsl::AssumeNotNull<post_actions::saved>,
  ) {
    (
      post_actions::post_id,
      post_actions::person_id,
      post_actions::saved.assume_not_null(),
    )
  }
}

#[async_trait]
impl Saveable for PostSaved {
  type Form = PostSavedForm;
  async fn save(pool: &mut DbPool<'_>, post_saved_form: &PostSavedForm) -> Result<Self, Error> {
    let conn = &mut get_conn(pool).await?;
    let post_saved_form = (post_saved_form, post_actions::saved.eq(now().nullable()));
    insert_into(post_actions::table)
      .values(post_saved_form)
      .on_conflict((post_actions::post_id, post_actions::person_id))
      .do_update()
      .set(post_saved_form)
      .returning(Self::as_select_unwrap())
      .get_result::<Self>(conn)
      .await
  }
  async fn unsave(pool: &mut DbPool<'_>, post_saved_form: &PostSavedForm) -> Result<usize, Error> {
    let conn = &mut get_conn(pool).await?;
    diesel::update(post_actions::table.find((post_saved_form.person_id, post_saved_form.post_id)))
      .set(post_actions::saved.eq(None::<DateTime<Utc>>))
      .execute(conn)
      .await
  }
}

impl PostRead {
  pub async fn mark_as_read(
    pool: &mut DbPool<'_>,
    post_ids: HashSet<PostId>,
    person_id: PersonId,
  ) -> Result<usize, Error> {
    let conn = &mut get_conn(pool).await?;

    let forms = post_ids
      .into_iter()
      .map(|post_id| {
        (
          PostReadForm { post_id, person_id },
          post_actions::read.eq(now().nullable()),
        )
      })
      .collect::<Vec<_>>();
    insert_into(post_actions::table)
      .values(forms)
      .on_conflict((post_actions::person_id, post_actions::post_id))
      .do_update()
      .set(post_actions::read.eq(now().nullable()))
      .execute(conn)
      .await
  }

  pub async fn mark_as_unread(
    pool: &mut DbPool<'_>,
    post_id_: HashSet<PostId>,
    person_id_: PersonId,
  ) -> Result<usize, Error> {
    let conn = &mut get_conn(pool).await?;

    diesel::update(
      post_actions::table
        .filter(post_actions::post_id.eq_any(post_id_))
        .filter(post_actions::person_id.eq(person_id_)),
    )
    .set(post_actions::read.eq(None::<DateTime<Utc>>))
    .execute(conn)
    .await
  }
}

impl PostHide {
  pub async fn hide(
    pool: &mut DbPool<'_>,
    post_ids: HashSet<PostId>,
    person_id: PersonId,
  ) -> Result<usize, Error> {
    let conn = &mut get_conn(pool).await?;

    let forms = post_ids
      .into_iter()
      .map(|post_id| {
        (
          PostHideForm { post_id, person_id },
          post_actions::hidden.eq(now().nullable()),
        )
      })
      .collect::<Vec<_>>();
    insert_into(post_actions::table)
      .values(forms)
      .on_conflict((post_actions::person_id, post_actions::post_id))
      .do_update()
      .set(post_actions::hidden.eq(now().nullable()))
      .execute(conn)
      .await
  }

  pub async fn unhide(
    pool: &mut DbPool<'_>,
    post_id_: HashSet<PostId>,
    person_id_: PersonId,
  ) -> Result<usize, Error> {
    let conn = &mut get_conn(pool).await?;

    diesel::update(
      post_actions::table
        .filter(post_actions::post_id.eq_any(post_id_))
        .filter(post_actions::person_id.eq(person_id_)),
    )
    .set(post_actions::hidden.eq(None::<DateTime<Utc>>))
    .execute(conn)
    .await
  }
}

#[cfg(test)]
#[allow(clippy::unwrap_used)]
#[allow(clippy::indexing_slicing)]
mod tests {

  use crate::{
    source::{
      community::{Community, CommunityInsertForm},
      instance::Instance,
      person::{Person, PersonInsertForm},
      post::{
        Post,
        PostInsertForm,
        PostLike,
        PostLikeForm,
        PostRead,
        PostSaved,
        PostSavedForm,
        PostUpdateForm,
      },
    },
    traits::{Crud, Likeable, Saveable},
    utils::build_db_pool_for_tests,
  };
  use pretty_assertions::assert_eq;
  use serial_test::serial;
  use std::collections::HashSet;

  #[tokio::test]
  #[serial]
  async fn test_crud() {
    let pool = &build_db_pool_for_tests().await;
    let pool = &mut pool.into();

    let inserted_instance = Instance::read_or_create(pool, "my_domain.tld".to_string())
      .await
      .unwrap();

    let new_person = PersonInsertForm::builder()
      .name("jim".into())
      .public_key("pubkey".to_string())
      .instance_id(inserted_instance.id)
      .build();

    let inserted_person = Person::create(pool, &new_person).await.unwrap();

    let new_community = CommunityInsertForm::builder()
      .name("test community_3".to_string())
      .title("nada".to_owned())
      .public_key("pubkey".to_string())
      .instance_id(inserted_instance.id)
      .build();

    let inserted_community = Community::create(pool, &new_community).await.unwrap();

    let new_post = PostInsertForm::builder()
      .name("A test post".into())
      .creator_id(inserted_person.id)
      .community_id(inserted_community.id)
      .build();

    let inserted_post = Post::create(pool, &new_post).await.unwrap();

    let new_post2 = PostInsertForm::builder()
      .name("A test post 2".into())
      .creator_id(inserted_person.id)
      .community_id(inserted_community.id)
      .build();
    let inserted_post2 = Post::create(pool, &new_post2).await.unwrap();

    let expected_post = Post {
      id: inserted_post.id,
      name: "A test post".into(),
      url: None,
      body: None,
      alt_text: None,
      creator_id: inserted_person.id,
      community_id: inserted_community.id,
      published: inserted_post.published,
      removed: false,
      locked: false,
      nsfw: false,
      deleted: false,
      updated: None,
      embed_title: None,
      embed_description: None,
      embed_video_url: None,
      thumbnail_url: None,
      ap_id: inserted_post.ap_id.clone(),
      local: true,
      language_id: Default::default(),
      featured_community: false,
      featured_local: false,
      url_content_type: None,
    };

    // Post Like
    let post_like_form = PostLikeForm {
      post_id: inserted_post.id,
      person_id: inserted_person.id,
      score: 1,
    };

    let inserted_post_like = PostLike::like(pool, &post_like_form).await.unwrap();

    let expected_post_like = PostLike {
      post_id: inserted_post.id,
      person_id: inserted_person.id,
      published: inserted_post_like.published,
      score: 1,
    };

    // Post Save
    let post_saved_form = PostSavedForm {
      post_id: inserted_post.id,
      person_id: inserted_person.id,
    };

    let inserted_post_saved = PostSaved::save(pool, &post_saved_form).await.unwrap();

    let expected_post_saved = PostSaved {
      post_id: inserted_post.id,
      person_id: inserted_person.id,
      published: inserted_post_saved.published,
    };

    // Post Read
    let marked_as_read = PostRead::mark_as_read(
      pool,
      HashSet::from([inserted_post.id, inserted_post2.id]),
      inserted_person.id,
    )
    .await
    .unwrap();
    assert_eq!(2, marked_as_read);

    let read_post = Post::read(pool, inserted_post.id).await.unwrap();

    let new_post_update = PostUpdateForm {
      name: Some("A test post".into()),
      ..Default::default()
    };
    let updated_post = Post::update(pool, inserted_post.id, &new_post_update)
      .await
      .unwrap();

    let like_removed = PostLike::remove(pool, inserted_person.id, inserted_post.id)
      .await
      .unwrap();
    assert_eq!(1, like_removed);
    let saved_removed = PostSaved::unsave(pool, &post_saved_form).await.unwrap();
    assert_eq!(1, saved_removed);
    let read_removed = PostRead::mark_as_unread(
      pool,
      HashSet::from([inserted_post.id, inserted_post2.id]),
      inserted_person.id,
    )
    .await
    .unwrap();
    assert_eq!(2, read_removed);

    let num_deleted = Post::delete(pool, inserted_post.id).await.unwrap()
      + Post::delete(pool, inserted_post2.id).await.unwrap();
    assert_eq!(2, num_deleted);
    Community::delete(pool, inserted_community.id)
      .await
      .unwrap();
    Person::delete(pool, inserted_person.id).await.unwrap();
    Instance::delete(pool, inserted_instance.id).await.unwrap();

    assert_eq!(expected_post, read_post);
    assert_eq!(expected_post, inserted_post);
    assert_eq!(expected_post, updated_post);
    assert_eq!(expected_post_like, inserted_post_like);
    assert_eq!(expected_post_saved, inserted_post_saved);
  }
}<|MERGE_RESOLUTION|>--- conflicted
+++ resolved
@@ -28,8 +28,7 @@
   },
 };
 use ::url::Url;
-<<<<<<< HEAD
-use chrono::{DateTime, Duration, Utc};
+use chrono::{DateTime, Utc};
 use diesel::{
   dsl::{self, insert_into},
   result::Error,
@@ -38,10 +37,6 @@
   QueryDsl,
   TextExpressionMethods,
 };
-=======
-use chrono::Utc;
-use diesel::{dsl::insert_into, result::Error, ExpressionMethods, QueryDsl, TextExpressionMethods};
->>>>>>> 06733255
 use diesel_async::RunQueryDsl;
 use std::collections::HashSet;
 

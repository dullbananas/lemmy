--- conflicted
+++ resolved
@@ -1,32 +1,20 @@
 use crate::{
   newtypes::{InstanceId, PersonId},
-<<<<<<< HEAD
   schema::instance_actions,
-  source::instance_block::{InstanceBlock, InstanceBlockForm},
-=======
-  schema::{instance, instance_block},
   source::{
     instance::Instance,
     instance_block::{InstanceBlock, InstanceBlockForm},
   },
->>>>>>> 9509ef17
   traits::Blockable,
   utils::{find_action, get_conn, now, uplete, DbPool},
 };
 use diesel::{
-<<<<<<< HEAD
-  dsl::{exists, insert_into},
+  dsl::{exists, insert_into, not},
   expression::SelectableHelper,
   result::Error,
   select,
   ExpressionMethods,
   NullableExpressionMethods,
-=======
-  dsl::{exists, insert_into, not},
-  result::Error,
-  select,
-  ExpressionMethods,
->>>>>>> 9509ef17
   QueryDsl,
 };
 use diesel_async::RunQueryDsl;
@@ -39,16 +27,11 @@
     for_instance_id: InstanceId,
   ) -> LemmyResult<()> {
     let conn = &mut get_conn(pool).await?;
-<<<<<<< HEAD
-    select(exists(find_action(
-      instance_actions::blocked,
-      (for_person_id, for_instance_id),
-    )))
-    .get_result(conn)
-    .await
-=======
     select(not(exists(
-      instance_block::table.find((for_person_id, for_instance_id)),
+      find_action(
+        instance_actions::blocked,
+        (for_person_id, for_instance_id),
+      )
     )))
     .get_result::<bool>(conn)
     .await?
@@ -61,14 +44,13 @@
     person_id: PersonId,
   ) -> Result<Vec<Instance>, Error> {
     let conn = &mut get_conn(pool).await?;
-    instance_block::table
+    action_query(instance_actions::block)
       .inner_join(instance::table)
       .select(instance::all_columns)
       .filter(instance_block::person_id.eq(person_id))
       .order_by(instance_block::published)
       .load::<Instance>(conn)
       .await
->>>>>>> 9509ef17
   }
 }
 
@@ -77,7 +59,6 @@
   type Form = InstanceBlockForm;
   async fn block(pool: &mut DbPool<'_>, instance_block_form: &Self::Form) -> Result<Self, Error> {
     let conn = &mut get_conn(pool).await?;
-<<<<<<< HEAD
     let instance_block_form = (
       instance_block_form,
       instance_actions::blocked.eq(now().nullable()),
@@ -85,11 +66,6 @@
     insert_into(instance_actions::table)
       .values(instance_block_form)
       .on_conflict((instance_actions::person_id, instance_actions::instance_id))
-=======
-    insert_into(instance_block::table)
-      .values(instance_block_form)
-      .on_conflict((instance_block::person_id, instance_block::instance_id))
->>>>>>> 9509ef17
       .do_update()
       .set(instance_block_form)
       .returning(Self::as_select())
@@ -101,11 +77,7 @@
     instance_block_form: &Self::Form,
   ) -> Result<uplete::Count, Error> {
     let conn = &mut get_conn(pool).await?;
-<<<<<<< HEAD
     uplete::new(instance_actions::table.find((
-=======
-    diesel::delete(instance_block::table.find((
->>>>>>> 9509ef17
       instance_block_form.person_id,
       instance_block_form.instance_id,
     )))

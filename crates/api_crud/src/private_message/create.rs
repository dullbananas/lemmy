--- conflicted
+++ resolved
@@ -58,22 +58,10 @@
       .recipient_id(data.recipient_id)
       .build();
 
-<<<<<<< HEAD
     let inserted_private_message =
-      match PrivateMessage::create(&mut context.pool(), &private_message_form).await {
-        Ok(private_message) => private_message,
-        Err(e) => {
-          return Err(LemmyError::from_error_message(
-            e,
-            "couldnt_create_private_message",
-          ));
-        }
-      };
-=======
-    let inserted_private_message = PrivateMessage::create(context.pool(), &private_message_form)
-      .await
-      .with_lemmy_type(LemmyErrorType::CouldntCreatePrivateMessage)?;
->>>>>>> 9c2490d4
+      PrivateMessage::create(&mut context.pool(), &private_message_form)
+        .await
+        .with_lemmy_type(LemmyErrorType::CouldntCreatePrivateMessage)?;
 
     let inserted_private_message_id = inserted_private_message.id;
     let protocol_and_hostname = context.settings().get_protocol_and_hostname();

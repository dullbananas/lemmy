--- conflicted
+++ resolved
@@ -76,15 +76,9 @@
     establish_unpooled_connection,
     source::password_reset_request::PasswordResetRequest_,
     Crud,
-    ListingType,
-    SortType,
   };
-<<<<<<< HEAD
   use lemmy_db_schema::source::{password_reset_request::PasswordResetRequest, person::*};
-=======
-  use lemmy_db_schema::source::{password_reset_request::PasswordResetRequest, user::*};
   use serial_test::serial;
->>>>>>> ff2c71a7
 
   #[test]
   #[serial]
@@ -96,13 +90,13 @@
       preferred_username: None,
       avatar: None,
       banner: None,
-      banned: Some(false),
-      deleted: false,
+      banned: None,
+      deleted: None,
       published: None,
       updated: None,
       actor_id: None,
       bio: None,
-      local: true,
+      local: None,
       private_key: None,
       public_key: None,
       last_refreshed_at: None,

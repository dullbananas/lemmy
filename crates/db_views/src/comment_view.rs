use crate::structs::{CommentView, LocalUserView};
use diesel::{
  pg::Pg,
  result::Error,
  BoolExpressionMethods,
  ExpressionMethods,
  JoinOnDsl,
  NullableExpressionMethods,
  PgTextExpressionMethods,
  QueryDsl,
};
use diesel_async::RunQueryDsl;
use diesel_ltree::{nlevel, subpath, Ltree, LtreeExtensions};
use lemmy_db_schema::{
  aggregates::structs::CommentAggregates,
  newtypes::{CommentId, CommunityId, LocalUserId, PersonId, PostId},
  schema::{
    comment,
    comment_aggregates,
    comment_like,
    comment_saved,
    community,
    community_block,
    community_follower,
    community_person_ban,
    local_user_language,
    person,
    person_block,
    post,
  },
  source::{
    comment::{Comment, CommentSaved},
    community::{Community, CommunityFollower, CommunityPersonBan},
    person::Person,
    person_block::PersonBlock,
    post::Post,
  },
  traits::JoinView,
  utils::{fuzzy_search, limit_and_offset, DbConn, DbPool, ListFn, Queries, ReadFn},
  CommentSortType,
  ListingType,
};

type CommentViewTuple = (
  Comment,
  Person,
  Post,
  Community,
  CommentAggregates,
  Option<CommunityPersonBan>,
  Option<CommunityFollower>,
  Option<CommentSaved>,
  Option<PersonBlock>,
  Option<i16>,
);

fn queries<'a>() -> Queries<
  impl ReadFn<'a, CommentView, (CommentId, Option<PersonId>)>,
  impl ListFn<'a, CommentView, CommentQuery<'a>>,
> {
  let all_joins = |query: comment::BoxedQuery<'a, Pg>, my_person_id: Option<PersonId>| {
    // The left join below will return None in this case
    let person_id_join = my_person_id.unwrap_or(PersonId(-1));
    query
      .inner_join(person::table)
      .inner_join(post::table)
      .inner_join(community::table.on(post::community_id.eq(community::id)))
      .inner_join(comment_aggregates::table)
      .left_join(
        community_person_ban::table.on(
          community::id
            .eq(community_person_ban::community_id)
            .and(community_person_ban::person_id.eq(comment::creator_id)),
        ),
      )
      .left_join(
        community_follower::table.on(
          post::community_id
            .eq(community_follower::community_id)
            .and(community_follower::person_id.eq(person_id_join)),
        ),
      )
      .left_join(
        comment_saved::table.on(
          comment::id
            .eq(comment_saved::comment_id)
            .and(comment_saved::person_id.eq(person_id_join)),
        ),
      )
      .left_join(
        person_block::table.on(
          comment::creator_id
            .eq(person_block::target_id)
            .and(person_block::person_id.eq(person_id_join)),
        ),
      )
      .left_join(
        comment_like::table.on(
          comment::id
            .eq(comment_like::comment_id)
            .and(comment_like::person_id.eq(person_id_join)),
        ),
      )
  };

<<<<<<< HEAD
  let selection = (
    comment::all_columns,
    person::all_columns,
    post::all_columns,
    community::all_columns,
    comment_aggregates::all_columns,
    community_person_ban::all_columns.nullable(),
    community_follower::all_columns.nullable(),
    comment_saved::all_columns.nullable(),
    person_block::all_columns.nullable(),
    comment_like::score.nullable(),
  );

  let read = move |mut conn: DbConn<'a>,
                   (comment_id, my_person_id): (CommentId, Option<PersonId>)| async move {
    all_joins(comment::table.find(comment_id).into_boxed(), my_person_id)
      .select(selection)
      .first::<CommentViewTuple>(&mut conn)
      .await
  };
=======
#[derive(Default)]
pub struct CommentQuery<'a> {
  pub listing_type: Option<ListingType>,
  pub sort: Option<CommentSortType>,
  pub community_id: Option<CommunityId>,
  pub post_id: Option<PostId>,
  pub parent_path: Option<Ltree>,
  pub creator_id: Option<PersonId>,
  pub local_user: Option<&'a LocalUserView>,
  pub search_term: Option<String>,
  pub saved_only: Option<bool>,
  pub is_profile_view: Option<bool>,
  pub show_deleted_and_removed: Option<bool>,
  pub page: Option<i64>,
  pub limit: Option<i64>,
  pub max_depth: Option<i32>,
}
>>>>>>> 102124b6

  let list = move |mut conn: DbConn<'a>, options: CommentQuery<'a>| async move {
    let person_id = options.local_user.map(|l| l.person_id);
    let local_user_id = options.local_user.map(|l| l.id);

    // The left join below will return None in this case
<<<<<<< HEAD
    let person_id_join = person_id.unwrap_or(PersonId(-1));
    let local_user_id_join = local_user_id.unwrap_or(LocalUserId(-1));
=======
    let person_id_join = self.local_user.map(|l| l.person.id).unwrap_or(PersonId(-1));
    let local_user_id_join = self
      .local_user
      .map(|l| l.local_user.id)
      .unwrap_or(LocalUserId(-1));
>>>>>>> 102124b6

    let mut query = all_joins(comment::table.into_boxed(), person_id)
      .left_join(
        community_block::table.on(
          community::id
            .eq(community_block::community_id)
            .and(community_block::person_id.eq(person_id_join)),
        ),
      )
      .left_join(
        local_user_language::table.on(
          comment::language_id
            .eq(local_user_language::language_id)
            .and(local_user_language::local_user_id.eq(local_user_id_join)),
        ),
      )
      .select(selection);

    if let Some(creator_id) = options.creator_id {
      query = query.filter(comment::creator_id.eq(creator_id));
    };

    if let Some(post_id) = options.post_id {
      query = query.filter(comment::post_id.eq(post_id));
    };

    if let Some(parent_path) = options.parent_path.as_ref() {
      query = query.filter(comment::path.contained_by(parent_path));
    };

    if let Some(search_term) = options.search_term {
      query = query.filter(comment::content.ilike(fuzzy_search(&search_term)));
    };

    if let Some(community_id) = options.community_id {
      query = query.filter(post::community_id.eq(community_id));
    }

    if let Some(listing_type) = options.listing_type {
      match listing_type {
        ListingType::Subscribed => {
          query = query.filter(community_follower::person_id.is_not_null())
        } // TODO could be this: and(community_follower::person_id.eq(person_id_join)),
        ListingType::Local => {
          query = query.filter(community::local.eq(true)).filter(
            community::hidden
              .eq(false)
              .or(community_follower::person_id.eq(person_id_join)),
          )
        }
        ListingType::All => {
          query = query.filter(
            community::hidden
              .eq(false)
              .or(community_follower::person_id.eq(person_id_join)),
          )
        }
      }
    }

    if options.saved_only.unwrap_or(false) {
      query = query.filter(comment_saved::comment_id.is_not_null());
    }

<<<<<<< HEAD
    if !options.show_deleted_and_removed.unwrap_or(true) {
=======
    let is_profile_view = self.is_profile_view.unwrap_or(false);
    let is_creator = self.creator_id == self.local_user.map(|l| l.person.id);
    // only show deleted comments to creator
    if !is_creator {
>>>>>>> 102124b6
      query = query.filter(comment::deleted.eq(false));
    }

    let is_admin = self.local_user.map(|l| l.person.admin).unwrap_or(false);
    // only show removed comments to admin when viewing user profile
    if !(is_profile_view && is_admin) {
      query = query.filter(comment::removed.eq(false));
    }

<<<<<<< HEAD
    if !options
      .local_user
      .map(|l| l.show_bot_accounts)
=======
    if !self
      .local_user
      .map(|l| l.local_user.show_bot_accounts)
>>>>>>> 102124b6
      .unwrap_or(true)
    {
      query = query.filter(person::bot_account.eq(false));
    };

    if options.local_user.is_some() {
      // Filter out the rows with missing languages
      query = query.filter(local_user_language::language_id.is_not_null());

      // Don't show blocked communities or persons
      if options.post_id.is_none() {
        query = query.filter(community_block::person_id.is_null());
      }
      query = query.filter(person_block::person_id.is_null());
    }

    // A Max depth given means its a tree fetch
    let (limit, offset) = if let Some(max_depth) = options.max_depth {
      let depth_limit = if let Some(parent_path) = options.parent_path.as_ref() {
        parent_path.0.split('.').count() as i32 + max_depth
        // Add one because of root "0"
      } else {
        max_depth + 1
      };

      query = query.filter(nlevel(comment::path).le(depth_limit));

      // Always order by the parent path first
      query = query.order_by(subpath(comment::path, 0, -1));

      // TODO limit question. Limiting does not work for comment threads ATM, only max_depth
      // For now, don't do any limiting for tree fetches
      // https://stackoverflow.com/questions/72983614/postgres-ltree-how-to-limit-the-max-number-of-children-at-any-given-level

      // Don't use the regular error-checking one, many more comments must ofter be fetched.
      // This does not work for comment trees, and the limit should be manually set to a high number
      //
      // If a max depth is given, then you know its a tree fetch, and limits should be ignored
      // TODO a kludge to prevent attacks. Limit comments to 300 for now.
      // (i64::MAX, 0)
      (300, 0)
    } else {
      // limit_and_offset_unlimited(options.page, options.limit)
      limit_and_offset(options.page, options.limit)?
    };

<<<<<<< HEAD
    query = match options.sort.unwrap_or(CommentSortType::Hot) {
      CommentSortType::Hot => query.then_order_by(comment_aggregates::hot_rank.desc()),
=======
    query = match self.sort.unwrap_or(CommentSortType::Hot) {
      CommentSortType::Hot => query
        .then_order_by(comment_aggregates::hot_rank.desc())
        .then_order_by(comment_aggregates::score.desc()),
>>>>>>> 102124b6
      CommentSortType::New => query.then_order_by(comment::published.desc()),
      CommentSortType::Old => query.then_order_by(comment::published.asc()),
      CommentSortType::Top => query.order_by(comment_aggregates::score.desc()),
    };

    // Note: deleted and removed comments are done on the front side
    query
      .limit(limit)
      .offset(offset)
      .load::<CommentViewTuple>(&mut conn)
      .await
  };

  Queries::new(read, list)
}

impl CommentView {
  pub async fn read(
    pool: &mut DbPool<'_>,
    comment_id: CommentId,
    my_person_id: Option<PersonId>,
  ) -> Result<Self, Error> {
    // If a person is given, then my_vote (res.9), if None, should be 0, not null
    // Necessary to differentiate between other person's votes
    let mut res = queries().read(pool, (comment_id, my_person_id)).await?;
    if my_person_id.is_some() && res.my_vote.is_none() {
      res.my_vote = Some(0);
    }
    Ok(res)
  }
}

#[derive(Default)]
pub struct CommentQuery<'a> {
  pub listing_type: Option<ListingType>,
  pub sort: Option<CommentSortType>,
  pub community_id: Option<CommunityId>,
  pub post_id: Option<PostId>,
  pub parent_path: Option<Ltree>,
  pub creator_id: Option<PersonId>,
  pub local_user: Option<&'a LocalUser>,
  pub search_term: Option<String>,
  pub saved_only: Option<bool>,
  pub show_deleted_and_removed: Option<bool>,
  pub page: Option<i64>,
  pub limit: Option<i64>,
  pub max_depth: Option<i32>,
}

impl<'a> CommentQuery<'a> {
  pub async fn list(self, pool: &mut DbPool<'_>) -> Result<Vec<CommentView>, Error> {
    queries().list(pool, self).await
  }
}

impl JoinView for CommentView {
  type JoinTuple = CommentViewTuple;
  fn from_tuple(a: Self::JoinTuple) -> Self {
    Self {
      comment: a.0,
      creator: a.1,
      post: a.2,
      community: a.3,
      counts: a.4,
      creator_banned_from_community: a.5.is_some(),
      subscribed: CommunityFollower::to_subscribed_type(&a.6),
      saved: a.7.is_some(),
      creator_blocked: a.8.is_some(),
      my_vote: a.9,
    }
  }
}

#[cfg(test)]
mod tests {
  #![allow(clippy::unwrap_used)]
  #![allow(clippy::indexing_slicing)]

  use crate::{
    comment_view::{
      Comment,
      CommentQuery,
      CommentSortType,
      CommentView,
      Community,
      DbPool,
      Person,
      PersonBlock,
      Post,
    },
    structs::LocalUserView,
  };
  use lemmy_db_schema::{
    aggregates::structs::CommentAggregates,
    impls::actor_language::UNDETERMINED_ID,
    newtypes::LanguageId,
    source::{
      actor_language::LocalUserLanguage,
      comment::{CommentInsertForm, CommentLike, CommentLikeForm},
      community::CommunityInsertForm,
      instance::Instance,
      language::Language,
      local_user::{LocalUser, LocalUserInsertForm},
      person::PersonInsertForm,
      person_block::PersonBlockForm,
      post::PostInsertForm,
    },
    traits::{Blockable, Crud, Likeable},
    utils::build_db_pool_for_tests,
    SubscribedType,
  };
  use serial_test::serial;

  struct Data {
    inserted_instance: Instance,
    inserted_comment_0: Comment,
    inserted_comment_1: Comment,
    inserted_comment_2: Comment,
    inserted_post: Post,
    local_user_view: LocalUserView,
    inserted_person_2: Person,
    inserted_community: Community,
  }

  async fn init_data(pool: &mut DbPool<'_>) -> Data {
    let inserted_instance = Instance::read_or_create(pool, "my_domain.tld".to_string())
      .await
      .unwrap();

    let new_person = PersonInsertForm::builder()
      .name("timmy".into())
      .public_key("pubkey".to_string())
      .instance_id(inserted_instance.id)
      .build();
    let inserted_person = Person::create(pool, &new_person).await.unwrap();
    let local_user_form = LocalUserInsertForm::builder()
      .person_id(inserted_person.id)
      .password_encrypted(String::new())
      .build();
    let inserted_local_user = LocalUser::create(pool, &local_user_form).await.unwrap();

    let new_person_2 = PersonInsertForm::builder()
      .name("sara".into())
      .public_key("pubkey".to_string())
      .instance_id(inserted_instance.id)
      .build();
    let inserted_person_2 = Person::create(pool, &new_person_2).await.unwrap();

    let new_community = CommunityInsertForm::builder()
      .name("test community 5".to_string())
      .title("nada".to_owned())
      .public_key("pubkey".to_string())
      .instance_id(inserted_instance.id)
      .build();

    let inserted_community = Community::create(pool, &new_community).await.unwrap();

    let new_post = PostInsertForm::builder()
      .name("A test post 2".into())
      .creator_id(inserted_person.id)
      .community_id(inserted_community.id)
      .build();

    let inserted_post = Post::create(pool, &new_post).await.unwrap();
    let english_id = Language::read_id_from_code(pool, Some("en")).await.unwrap();

    // Create a comment tree with this hierarchy
    //       0
    //     \     \
    //    1      2
    //    \
    //  3  4
    //     \
    //     5
    let comment_form_0 = CommentInsertForm::builder()
      .content("Comment 0".into())
      .creator_id(inserted_person.id)
      .post_id(inserted_post.id)
      .language_id(english_id)
      .build();

    let inserted_comment_0 = Comment::create(pool, &comment_form_0, None).await.unwrap();

    let comment_form_1 = CommentInsertForm::builder()
      .content("Comment 1, A test blocked comment".into())
      .creator_id(inserted_person_2.id)
      .post_id(inserted_post.id)
      .language_id(english_id)
      .build();

    let inserted_comment_1 = Comment::create(pool, &comment_form_1, Some(&inserted_comment_0.path))
      .await
      .unwrap();

    let finnish_id = Language::read_id_from_code(pool, Some("fi")).await.unwrap();
    let comment_form_2 = CommentInsertForm::builder()
      .content("Comment 2".into())
      .creator_id(inserted_person.id)
      .post_id(inserted_post.id)
      .language_id(finnish_id)
      .build();

    let inserted_comment_2 = Comment::create(pool, &comment_form_2, Some(&inserted_comment_0.path))
      .await
      .unwrap();

    let comment_form_3 = CommentInsertForm::builder()
      .content("Comment 3".into())
      .creator_id(inserted_person.id)
      .post_id(inserted_post.id)
      .language_id(english_id)
      .build();

    let _inserted_comment_3 =
      Comment::create(pool, &comment_form_3, Some(&inserted_comment_1.path))
        .await
        .unwrap();

    let polish_id = Language::read_id_from_code(pool, Some("pl"))
      .await
      .unwrap()
      .unwrap();
    let comment_form_4 = CommentInsertForm::builder()
      .content("Comment 4".into())
      .creator_id(inserted_person.id)
      .post_id(inserted_post.id)
      .language_id(Some(polish_id))
      .build();

    let inserted_comment_4 = Comment::create(pool, &comment_form_4, Some(&inserted_comment_1.path))
      .await
      .unwrap();

    let comment_form_5 = CommentInsertForm::builder()
      .content("Comment 5".into())
      .creator_id(inserted_person.id)
      .post_id(inserted_post.id)
      .build();

    let _inserted_comment_5 =
      Comment::create(pool, &comment_form_5, Some(&inserted_comment_4.path))
        .await
        .unwrap();

    let timmy_blocks_sara_form = PersonBlockForm {
      person_id: inserted_person.id,
      target_id: inserted_person_2.id,
    };

    let inserted_block = PersonBlock::block(pool, &timmy_blocks_sara_form)
      .await
      .unwrap();

    let expected_block = PersonBlock {
      id: inserted_block.id,
      person_id: inserted_person.id,
      target_id: inserted_person_2.id,
      published: inserted_block.published,
    };
    assert_eq!(expected_block, inserted_block);

    let comment_like_form = CommentLikeForm {
      comment_id: inserted_comment_0.id,
      post_id: inserted_post.id,
      person_id: inserted_person.id,
      score: 1,
    };

    let _inserted_comment_like = CommentLike::like(pool, &comment_like_form).await.unwrap();

    let local_user_view = LocalUserView {
      local_user: inserted_local_user.clone(),
      person: inserted_person.clone(),
      counts: Default::default(),
    };
    Data {
      inserted_instance,
      inserted_comment_0,
      inserted_comment_1,
      inserted_comment_2,
      inserted_post,
      local_user_view,
      inserted_person_2,
      inserted_community,
    }
  }

  #[tokio::test]
  #[serial]
  async fn test_crud() {
    let pool = &build_db_pool_for_tests().await;
    let pool = &mut pool.into();
    let data = init_data(pool).await;

    let expected_comment_view_no_person = expected_comment_view(&data, pool).await;

    let mut expected_comment_view_with_person = expected_comment_view_no_person.clone();
    expected_comment_view_with_person.my_vote = Some(1);

    let read_comment_views_no_person = CommentQuery {
      sort: (Some(CommentSortType::Old)),
      post_id: (Some(data.inserted_post.id)),
      ..Default::default()
    }
    .list(pool)
    .await
    .unwrap();

    assert_eq!(
      expected_comment_view_no_person,
      read_comment_views_no_person[0]
    );

    let read_comment_views_with_person = CommentQuery {
      sort: (Some(CommentSortType::Old)),
      post_id: (Some(data.inserted_post.id)),
      local_user: (Some(&data.local_user_view)),
      ..Default::default()
    }
    .list(pool)
    .await
    .unwrap();

    assert_eq!(
      expected_comment_view_with_person,
      read_comment_views_with_person[0]
    );

    // Make sure its 1, not showing the blocked comment
    assert_eq!(5, read_comment_views_with_person.len());

    let read_comment_from_blocked_person = CommentView::read(
      pool,
      data.inserted_comment_1.id,
      Some(data.local_user_view.person.id),
    )
    .await
    .unwrap();

    // Make sure block set the creator blocked
    assert!(read_comment_from_blocked_person.creator_blocked);

    cleanup(data, pool).await;
  }

  #[tokio::test]
  #[serial]
  async fn test_comment_tree() {
    let pool = &build_db_pool_for_tests().await;
    let pool = &mut pool.into();
    let data = init_data(pool).await;

    let top_path = data.inserted_comment_0.path.clone();
    let read_comment_views_top_path = CommentQuery {
      post_id: (Some(data.inserted_post.id)),
      parent_path: (Some(top_path)),
      ..Default::default()
    }
    .list(pool)
    .await
    .unwrap();

    let child_path = data.inserted_comment_1.path.clone();
    let read_comment_views_child_path = CommentQuery {
      post_id: (Some(data.inserted_post.id)),
      parent_path: (Some(child_path)),
      ..Default::default()
    }
    .list(pool)
    .await
    .unwrap();

    // Make sure the comment parent-limited fetch is correct
    assert_eq!(6, read_comment_views_top_path.len());
    assert_eq!(4, read_comment_views_child_path.len());

    // Make sure it contains the parent, but not the comment from the other tree
    let child_comments = read_comment_views_child_path
      .into_iter()
      .map(|c| c.comment)
      .collect::<Vec<Comment>>();
    assert!(child_comments.contains(&data.inserted_comment_1));
    assert!(!child_comments.contains(&data.inserted_comment_2));

    let read_comment_views_top_max_depth = CommentQuery {
      post_id: (Some(data.inserted_post.id)),
      max_depth: (Some(1)),
      ..Default::default()
    }
    .list(pool)
    .await
    .unwrap();

    // Make sure a depth limited one only has the top comment
    assert_eq!(
      expected_comment_view(&data, pool).await,
      read_comment_views_top_max_depth[0]
    );
    assert_eq!(1, read_comment_views_top_max_depth.len());

    let child_path = data.inserted_comment_1.path.clone();
    let read_comment_views_parent_max_depth = CommentQuery {
      post_id: (Some(data.inserted_post.id)),
      parent_path: (Some(child_path)),
      max_depth: (Some(1)),
      sort: (Some(CommentSortType::New)),
      ..Default::default()
    }
    .list(pool)
    .await
    .unwrap();

    // Make sure a depth limited one, and given child comment 1, has 3
    assert!(read_comment_views_parent_max_depth[2]
      .comment
      .content
      .eq("Comment 3"));
    assert_eq!(3, read_comment_views_parent_max_depth.len());

    cleanup(data, pool).await;
  }

  #[tokio::test]
  #[serial]
  async fn test_languages() {
    let pool = &build_db_pool_for_tests().await;
    let pool = &mut pool.into();
    let data = init_data(pool).await;

    // by default, user has all languages enabled and should see all comments
    // (except from blocked user)
    let all_languages = CommentQuery {
      local_user: (Some(&data.local_user_view)),
      ..Default::default()
    }
    .list(pool)
    .await
    .unwrap();
    assert_eq!(5, all_languages.len());

    // change user lang to finnish, should only show one post in finnish and one undetermined
    let finnish_id = Language::read_id_from_code(pool, Some("fi"))
      .await
      .unwrap()
      .unwrap();
    LocalUserLanguage::update(pool, vec![finnish_id], data.local_user_view.local_user.id)
      .await
      .unwrap();
    let finnish_comments = CommentQuery {
      local_user: (Some(&data.local_user_view)),
      ..Default::default()
    }
    .list(pool)
    .await
    .unwrap();
    assert_eq!(2, finnish_comments.len());
    let finnish_comment = finnish_comments
      .iter()
      .find(|c| c.comment.language_id == finnish_id);
    assert!(finnish_comment.is_some());
    assert_eq!(
      data.inserted_comment_2.content,
      finnish_comment.unwrap().comment.content
    );

    // now show all comments with undetermined language (which is the default value)
    LocalUserLanguage::update(
      pool,
      vec![UNDETERMINED_ID],
      data.local_user_view.local_user.id,
    )
    .await
    .unwrap();
    let undetermined_comment = CommentQuery {
      local_user: (Some(&data.local_user_view)),
      ..Default::default()
    }
    .list(pool)
    .await
    .unwrap();
    assert_eq!(1, undetermined_comment.len());

    cleanup(data, pool).await;
  }

  async fn cleanup(data: Data, pool: &mut DbPool<'_>) {
    CommentLike::remove(
      pool,
      data.local_user_view.person.id,
      data.inserted_comment_0.id,
    )
    .await
    .unwrap();
    Comment::delete(pool, data.inserted_comment_0.id)
      .await
      .unwrap();
    Comment::delete(pool, data.inserted_comment_1.id)
      .await
      .unwrap();
    Post::delete(pool, data.inserted_post.id).await.unwrap();
    Community::delete(pool, data.inserted_community.id)
      .await
      .unwrap();
    Person::delete(pool, data.local_user_view.person.id)
      .await
      .unwrap();
    Person::delete(pool, data.inserted_person_2.id)
      .await
      .unwrap();
    Instance::delete(pool, data.inserted_instance.id)
      .await
      .unwrap();
  }

  async fn expected_comment_view(data: &Data, pool: &mut DbPool<'_>) -> CommentView {
    let agg = CommentAggregates::read(pool, data.inserted_comment_0.id)
      .await
      .unwrap();
    CommentView {
      creator_banned_from_community: false,
      my_vote: None,
      subscribed: SubscribedType::NotSubscribed,
      saved: false,
      creator_blocked: false,
      comment: Comment {
        id: data.inserted_comment_0.id,
        content: "Comment 0".into(),
        creator_id: data.local_user_view.person.id,
        post_id: data.inserted_post.id,
        removed: false,
        deleted: false,
        published: data.inserted_comment_0.published,
        ap_id: data.inserted_comment_0.ap_id.clone(),
        updated: None,
        local: true,
        distinguished: false,
        path: data.inserted_comment_0.clone().path,
        language_id: LanguageId(37),
      },
      creator: Person {
        id: data.local_user_view.person.id,
        name: "timmy".into(),
        display_name: None,
        published: data.local_user_view.person.published,
        avatar: None,
        actor_id: data.local_user_view.person.actor_id.clone(),
        local: true,
        banned: false,
        deleted: false,
        admin: false,
        bot_account: false,
        bio: None,
        banner: None,
        updated: None,
        inbox_url: data.local_user_view.person.inbox_url.clone(),
        shared_inbox_url: None,
        matrix_user_id: None,
        ban_expires: None,
        instance_id: data.inserted_instance.id,
        private_key: data.local_user_view.person.private_key.clone(),
        public_key: data.local_user_view.person.public_key.clone(),
        last_refreshed_at: data.local_user_view.person.last_refreshed_at,
      },
      post: Post {
        id: data.inserted_post.id,
        name: data.inserted_post.name.clone(),
        creator_id: data.local_user_view.person.id,
        url: None,
        body: None,
        published: data.inserted_post.published,
        updated: None,
        community_id: data.inserted_community.id,
        removed: false,
        deleted: false,
        locked: false,
        nsfw: false,
        embed_title: None,
        embed_description: None,
        embed_video_url: None,
        thumbnail_url: None,
        ap_id: data.inserted_post.ap_id.clone(),
        local: true,
        language_id: Default::default(),
        featured_community: false,
        featured_local: false,
      },
      community: Community {
        id: data.inserted_community.id,
        name: "test community 5".to_string(),
        icon: None,
        removed: false,
        deleted: false,
        nsfw: false,
        actor_id: data.inserted_community.actor_id.clone(),
        local: true,
        title: "nada".to_owned(),
        description: None,
        updated: None,
        banner: None,
        hidden: false,
        posting_restricted_to_mods: false,
        published: data.inserted_community.published,
        instance_id: data.inserted_instance.id,
        private_key: data.inserted_community.private_key.clone(),
        public_key: data.inserted_community.public_key.clone(),
        last_refreshed_at: data.inserted_community.last_refreshed_at,
        followers_url: data.inserted_community.followers_url.clone(),
        inbox_url: data.inserted_community.inbox_url.clone(),
        shared_inbox_url: data.inserted_community.shared_inbox_url.clone(),
        moderators_url: data.inserted_community.moderators_url.clone(),
        featured_url: data.inserted_community.featured_url.clone(),
      },
      counts: CommentAggregates {
        id: agg.id,
        comment_id: data.inserted_comment_0.id,
        score: 1,
        upvotes: 1,
        downvotes: 0,
        published: agg.published,
        child_count: 5,
        hot_rank: 1728,
      },
    }
  }
}<|MERGE_RESOLUTION|>--- conflicted
+++ resolved
@@ -103,7 +103,6 @@
       )
   };
 
-<<<<<<< HEAD
   let selection = (
     comment::all_columns,
     person::all_columns,
@@ -124,41 +123,14 @@
       .first::<CommentViewTuple>(&mut conn)
       .await
   };
-=======
-#[derive(Default)]
-pub struct CommentQuery<'a> {
-  pub listing_type: Option<ListingType>,
-  pub sort: Option<CommentSortType>,
-  pub community_id: Option<CommunityId>,
-  pub post_id: Option<PostId>,
-  pub parent_path: Option<Ltree>,
-  pub creator_id: Option<PersonId>,
-  pub local_user: Option<&'a LocalUserView>,
-  pub search_term: Option<String>,
-  pub saved_only: Option<bool>,
-  pub is_profile_view: Option<bool>,
-  pub show_deleted_and_removed: Option<bool>,
-  pub page: Option<i64>,
-  pub limit: Option<i64>,
-  pub max_depth: Option<i32>,
-}
->>>>>>> 102124b6
 
   let list = move |mut conn: DbConn<'a>, options: CommentQuery<'a>| async move {
-    let person_id = options.local_user.map(|l| l.person_id);
-    let local_user_id = options.local_user.map(|l| l.id);
+    let person_id = options.local_user.map(|l| l.person.id);
+    let local_user_id = options.local_user.map(|l| l.local_user.id);
 
     // The left join below will return None in this case
-<<<<<<< HEAD
     let person_id_join = person_id.unwrap_or(PersonId(-1));
     let local_user_id_join = local_user_id.unwrap_or(LocalUserId(-1));
-=======
-    let person_id_join = self.local_user.map(|l| l.person.id).unwrap_or(PersonId(-1));
-    let local_user_id_join = self
-      .local_user
-      .map(|l| l.local_user.id)
-      .unwrap_or(LocalUserId(-1));
->>>>>>> 102124b6
 
     let mut query = all_joins(comment::table.into_boxed(), person_id)
       .left_join(
@@ -223,32 +195,22 @@
       query = query.filter(comment_saved::comment_id.is_not_null());
     }
 
-<<<<<<< HEAD
-    if !options.show_deleted_and_removed.unwrap_or(true) {
-=======
-    let is_profile_view = self.is_profile_view.unwrap_or(false);
-    let is_creator = self.creator_id == self.local_user.map(|l| l.person.id);
+    let is_profile_view = options.is_profile_view.unwrap_or(false);
+    let is_creator = options.creator_id == options.local_user.map(|l| l.person.id);
     // only show deleted comments to creator
     if !is_creator {
->>>>>>> 102124b6
       query = query.filter(comment::deleted.eq(false));
     }
 
-    let is_admin = self.local_user.map(|l| l.person.admin).unwrap_or(false);
+    let is_admin = options.local_user.map(|l| l.person.admin).unwrap_or(false);
     // only show removed comments to admin when viewing user profile
     if !(is_profile_view && is_admin) {
       query = query.filter(comment::removed.eq(false));
     }
 
-<<<<<<< HEAD
     if !options
       .local_user
-      .map(|l| l.show_bot_accounts)
-=======
-    if !self
-      .local_user
       .map(|l| l.local_user.show_bot_accounts)
->>>>>>> 102124b6
       .unwrap_or(true)
     {
       query = query.filter(person::bot_account.eq(false));
@@ -295,15 +257,10 @@
       limit_and_offset(options.page, options.limit)?
     };
 
-<<<<<<< HEAD
     query = match options.sort.unwrap_or(CommentSortType::Hot) {
-      CommentSortType::Hot => query.then_order_by(comment_aggregates::hot_rank.desc()),
-=======
-    query = match self.sort.unwrap_or(CommentSortType::Hot) {
       CommentSortType::Hot => query
         .then_order_by(comment_aggregates::hot_rank.desc())
         .then_order_by(comment_aggregates::score.desc()),
->>>>>>> 102124b6
       CommentSortType::New => query.then_order_by(comment::published.desc()),
       CommentSortType::Old => query.then_order_by(comment::published.asc()),
       CommentSortType::Top => query.order_by(comment_aggregates::score.desc()),
@@ -344,9 +301,10 @@
   pub post_id: Option<PostId>,
   pub parent_path: Option<Ltree>,
   pub creator_id: Option<PersonId>,
-  pub local_user: Option<&'a LocalUser>,
+  pub local_user: Option<&'a LocalUserView>,
   pub search_term: Option<String>,
   pub saved_only: Option<bool>,
+  pub is_profile_view: Option<bool>,
   pub show_deleted_and_removed: Option<bool>,
   pub page: Option<i64>,
   pub limit: Option<i64>,

use crate::structs::{CommentView, LocalUserView};
use diesel::{
  dsl::exists,
  pg::Pg,
  result::Error,
  BoolExpressionMethods,
  ExpressionMethods,
  JoinOnDsl,
  NullableExpressionMethods,
  PgTextExpressionMethods,
  QueryDsl,
};
use diesel_async::RunQueryDsl;
use diesel_ltree::{nlevel, subpath, Ltree, LtreeExtensions};
use lemmy_db_schema::{
  aliases::creator_community_actions,
  newtypes::{CommentId, CommunityId, LocalUserId, PersonId, PostId},
  schema::{
    comment,
    comment_actions,
    comment_aggregates,
    community,
    community_actions,
    instance_actions,
    local_user,
    local_user_language,
    person,
    person_actions,
    post,
  },
  source::community::CommunityFollower,
  utils::{
    actions,
    actions_alias,
    functions::coalesce,
    fuzzy_search,
    limit_and_offset,
    DbConn,
    DbPool,
    ListFn,
    Queries,
    ReadFn,
  },
  CommentSortType,
  CommunityVisibility,
  ListingType,
};

fn queries<'a>() -> Queries<
  impl ReadFn<'a, CommentView, (CommentId, Option<PersonId>)>,
  impl ListFn<'a, CommentView, CommentQuery<'a>>,
> {
  let all_joins = move |query: comment::BoxedQuery<'a, Pg>, my_person_id: Option<PersonId>| {
    query
      .inner_join(person::table.left_join(local_user::table))
      .inner_join(post::table)
      .inner_join(community::table.on(post::community_id.eq(community::id)))
      .inner_join(comment_aggregates::table)
      .left_join(actions(
        community_actions::table,
        my_person_id,
        post::community_id,
      ))
      .left_join(actions(
        comment_actions::table,
        my_person_id,
        comment_aggregates::comment_id,
      ))
      .left_join(actions(
        person_actions::table,
        my_person_id,
        comment::creator_id,
      ))
      .left_join(actions(
        instance_actions::table,
        my_person_id,
        community::instance_id,
      ))
      .left_join(actions_alias(
        creator_community_actions,
        comment::creator_id,
        post::community_id,
      ))
      .select((
        comment::all_columns,
        person::all_columns,
        post::all_columns,
        community::all_columns,
        comment_aggregates::all_columns,
        creator_community_actions
          .field(community_actions::received_ban)
          .nullable()
          .is_not_null(),
        community_actions::received_ban.nullable().is_not_null(),
        creator_community_actions
          .field(community_actions::became_moderator)
          .nullable()
          .is_not_null(),
        coalesce(local_user::admin.nullable(), false),
        CommunityFollower::select_subscribed_type(),
        comment_actions::saved.nullable().is_not_null(),
        person_actions::blocked.nullable().is_not_null(),
        comment_actions::like_score.nullable(),
      ))
  };

  let read = move |mut conn: DbConn<'a>,
                   (comment_id, my_person_id): (CommentId, Option<PersonId>)| async move {
    let mut query = all_joins(comment::table.find(comment_id).into_boxed(), my_person_id);
    // Hide local only communities from unauthenticated users
    if my_person_id.is_none() {
      query = query.filter(community::visibility.eq(CommunityVisibility::Public));
    }
    query.first(&mut conn).await
  };

  let list = move |mut conn: DbConn<'a>, options: CommentQuery<'a>| async move {
    let my_person_id = options.local_user.map(|l| l.person.id);
    let my_local_user_id = options.local_user.map(|l| l.local_user.id);

    // The left join below will return None in this case
    let local_user_id_join = my_local_user_id.unwrap_or(LocalUserId(-1));

    let mut query = all_joins(comment::table.into_boxed(), my_person_id);

    if let Some(creator_id) = options.creator_id {
      query = query.filter(comment::creator_id.eq(creator_id));
    };

    if let Some(post_id) = options.post_id {
      query = query.filter(comment::post_id.eq(post_id));
    };

    if let Some(parent_path) = options.parent_path.as_ref() {
      query = query.filter(comment::path.contained_by(parent_path));
    };
    //filtering out removed and deleted comments from search
    if let Some(search_term) = options.search_term {
      query = query.filter(
        comment::content
          .ilike(fuzzy_search(&search_term))
          .and(not(comment::removed.or(comment::deleted))),
      );
    };

    if let Some(community_id) = options.community_id {
      query = query.filter(post::community_id.eq(community_id));
    }

    if let Some(listing_type) = options.listing_type {
      let is_subscribed = community_actions::followed.is_not_null();

      match listing_type {
        ListingType::Subscribed => query = query.filter(is_subscribed), /* TODO could be this: and(community_follower::person_id.eq(person_id_join)), */
        ListingType::Local => {
          query = query
            .filter(community::local.eq(true))
            .filter(community::hidden.eq(false).or(is_subscribed))
        }
        ListingType::All => query = query.filter(community::hidden.eq(false).or(is_subscribed)),
        ListingType::ModeratorView => {
          query = query.filter(community_actions::became_moderator.is_not_null());
        }
      }
    }

    // If its saved only, then filter, and order by the saved time, not the comment creation time.
    if options.saved_only {
      query = query
        .filter(comment_actions::saved.is_not_null())
        .then_order_by(comment_actions::saved.desc());
    }

<<<<<<< HEAD
    if options.liked_only {
      query = query.filter(comment_actions::like_score.eq(1));
    } else if options.disliked_only {
      query = query.filter(comment_actions::like_score.eq(-1));
=======
    if let Some(my_id) = my_person_id {
      let not_creator_filter = comment::creator_id.ne(my_id);
      if options.liked_only {
        query = query.filter(not_creator_filter).filter(score(my_id).eq(1));
      } else if options.disliked_only {
        query = query.filter(not_creator_filter).filter(score(my_id).eq(-1));
      }
>>>>>>> 69bdcb30
    }

    if !options
      .local_user
      .map(|l| l.local_user.show_bot_accounts)
      .unwrap_or(true)
    {
      query = query.filter(person::bot_account.eq(false));
    };

    if options.local_user.is_some()
      && options.listing_type.unwrap_or_default() != ListingType::ModeratorView
    {
      // Filter out the rows with missing languages
      query = query.filter(exists(
        local_user_language::table.filter(
          comment::language_id
            .eq(local_user_language::language_id)
            .and(local_user_language::local_user_id.eq(local_user_id_join)),
        ),
      ));

      // Don't show blocked communities or persons
      query = query
        .filter(instance_actions::blocked.is_null())
        .filter(community_actions::blocked.is_null())
        .filter(person_actions::blocked.is_null());
    };

    // Hide comments in local only communities from unauthenticated users
    if options.local_user.is_none() {
      query = query.filter(community::visibility.eq(CommunityVisibility::Public));
    }

    // A Max depth given means its a tree fetch
    let (limit, offset) = if let Some(max_depth) = options.max_depth {
      let depth_limit = if let Some(parent_path) = options.parent_path.as_ref() {
        parent_path.0.split('.').count() as i32 + max_depth
        // Add one because of root "0"
      } else {
        max_depth + 1
      };

      query = query.filter(nlevel(comment::path).le(depth_limit));

      // only order if filtering by a post id, or parent_path. DOS potential otherwise and max_depth
      // + !post_id isn't used anyways (afaik)
      if options.post_id.is_some() || options.parent_path.is_some() {
        // Always order by the parent path first
        query = query.then_order_by(subpath(comment::path, 0, -1));
      }

      // TODO limit question. Limiting does not work for comment threads ATM, only max_depth
      // For now, don't do any limiting for tree fetches
      // https://stackoverflow.com/questions/72983614/postgres-ltree-how-to-limit-the-max-number-of-children-at-any-given-level

      // Don't use the regular error-checking one, many more comments must ofter be fetched.
      // This does not work for comment trees, and the limit should be manually set to a high number
      //
      // If a max depth is given, then you know its a tree fetch, and limits should be ignored
      // TODO a kludge to prevent attacks. Limit comments to 300 for now.
      // (i64::MAX, 0)
      (300, 0)
    } else {
      // limit_and_offset_unlimited(options.page, options.limit)
      limit_and_offset(options.page, options.limit)?
    };

    // distinguished comments should go first when viewing post
    if options.post_id.is_some() || options.parent_path.is_some() {
      query = query.then_order_by(comment::distinguished.desc());
    }

    query = match options.sort.unwrap_or(CommentSortType::Hot) {
      CommentSortType::Hot => query
        .then_order_by(comment_aggregates::hot_rank.desc())
        .then_order_by(comment_aggregates::score.desc()),
      CommentSortType::Controversial => {
        query.then_order_by(comment_aggregates::controversy_rank.desc())
      }
      CommentSortType::New => query.then_order_by(comment::published.desc()),
      CommentSortType::Old => query.then_order_by(comment::published.asc()),
      CommentSortType::Top => query.then_order_by(comment_aggregates::score.desc()),
    };

    // Note: deleted and removed comments are done on the front side
    query
      .limit(limit)
      .offset(offset)
      .load::<CommentView>(&mut conn)
      .await
  };

  Queries::new(read, list)
}

impl CommentView {
  pub async fn read(
    pool: &mut DbPool<'_>,
    comment_id: CommentId,
    my_person_id: Option<PersonId>,
  ) -> Result<Option<Self>, Error> {
    // If a person is given, then my_vote (res.9), if None, should be 0, not null
    // Necessary to differentiate between other person's votes
    if let Ok(Some(res)) = queries().read(pool, (comment_id, my_person_id)).await {
      let mut new_view = res.clone();
      if my_person_id.is_some() && res.my_vote.is_none() {
        new_view.my_vote = Some(0);
      }
      if res.comment.deleted || res.comment.removed {
        new_view.comment.content = String::new();
      }
      Ok(Some(new_view))
    } else {
      Ok(None)
    }
  }
}

#[derive(Default)]
pub struct CommentQuery<'a> {
  pub listing_type: Option<ListingType>,
  pub sort: Option<CommentSortType>,
  pub community_id: Option<CommunityId>,
  pub post_id: Option<PostId>,
  pub parent_path: Option<Ltree>,
  pub creator_id: Option<PersonId>,
  pub local_user: Option<&'a LocalUserView>,
  pub search_term: Option<String>,
  pub saved_only: bool,
  pub liked_only: bool,
  pub disliked_only: bool,
  pub page: Option<i64>,
  pub limit: Option<i64>,
  pub max_depth: Option<i32>,
}

impl<'a> CommentQuery<'a> {
  pub async fn list(self, pool: &mut DbPool<'_>) -> Result<Vec<CommentView>, Error> {
    Ok(
      queries()
        .list(pool, self)
        .await?
        .into_iter()
        .map(|mut c| {
          if c.comment.deleted || c.comment.removed {
            c.comment.content = String::new();
          }
          c
        })
        .collect(),
    )
  }
}

#[cfg(test)]
#[allow(clippy::indexing_slicing)]
mod tests {

  use crate::{
    comment_view::{CommentQuery, CommentSortType, CommentView, DbPool},
    structs::LocalUserView,
  };
  use lemmy_db_schema::{
    aggregates::structs::CommentAggregates,
    assert_length,
    impls::actor_language::UNDETERMINED_ID,
    newtypes::LanguageId,
    source::{
      actor_language::LocalUserLanguage,
      comment::{
        Comment,
        CommentInsertForm,
        CommentLike,
        CommentLikeForm,
        CommentSaved,
        CommentSavedForm,
        CommentUpdateForm,
      },
      community::{
        Community,
        CommunityInsertForm,
        CommunityModerator,
        CommunityModeratorForm,
        CommunityPersonBan,
        CommunityPersonBanForm,
        CommunityUpdateForm,
      },
      instance::Instance,
      language::Language,
      local_user::{LocalUser, LocalUserInsertForm},
      local_user_vote_display_mode::LocalUserVoteDisplayMode,
      person::{Person, PersonInsertForm},
      person_block::{PersonBlock, PersonBlockForm},
      post::{Post, PostInsertForm},
    },
    traits::{Bannable, Blockable, Crud, Joinable, Likeable, Saveable},
    utils::{build_db_pool_for_tests, RANK_DEFAULT},
    CommunityVisibility,
    SubscribedType,
  };
  use lemmy_utils::{error::LemmyResult, LemmyErrorType};
  use pretty_assertions::assert_eq;
  use serial_test::serial;

  struct Data {
    inserted_instance: Instance,
    inserted_comment_0: Comment,
    inserted_comment_1: Comment,
    inserted_comment_2: Comment,
    inserted_post: Post,
    timmy_local_user_view: LocalUserView,
    inserted_sara_person: Person,
    inserted_community: Community,
  }

  async fn init_data(pool: &mut DbPool<'_>) -> LemmyResult<Data> {
    let inserted_instance = Instance::read_or_create(pool, "my_domain.tld".to_string()).await?;

    let timmy_person_form = PersonInsertForm::builder()
      .name("timmy".into())
      .public_key("pubkey".to_string())
      .instance_id(inserted_instance.id)
      .build();
    let inserted_timmy_person = Person::create(pool, &timmy_person_form).await?;
    let timmy_local_user_form = LocalUserInsertForm::builder()
      .person_id(inserted_timmy_person.id)
      .admin(Some(true))
      .password_encrypted(String::new())
      .build();
    let inserted_timmy_local_user = LocalUser::create(pool, &timmy_local_user_form, vec![]).await?;

    let sara_person_form = PersonInsertForm::builder()
      .name("sara".into())
      .public_key("pubkey".to_string())
      .instance_id(inserted_instance.id)
      .build();
    let inserted_sara_person = Person::create(pool, &sara_person_form).await?;

    let new_community = CommunityInsertForm::builder()
      .name("test community 5".to_string())
      .title("nada".to_owned())
      .public_key("pubkey".to_string())
      .instance_id(inserted_instance.id)
      .build();

    let inserted_community = Community::create(pool, &new_community).await?;

    let new_post = PostInsertForm::builder()
      .name("A test post 2".into())
      .creator_id(inserted_timmy_person.id)
      .community_id(inserted_community.id)
      .build();

    let inserted_post = Post::create(pool, &new_post).await?;
    let english_id = Language::read_id_from_code(pool, Some("en")).await?;

    // Create a comment tree with this hierarchy
    //       0
    //     \     \
    //    1      2
    //    \
    //  3  4
    //     \
    //     5
    let comment_form_0 = CommentInsertForm::builder()
      .content("Comment 0".into())
      .creator_id(inserted_timmy_person.id)
      .post_id(inserted_post.id)
      .language_id(english_id)
      .build();

    let inserted_comment_0 = Comment::create(pool, &comment_form_0, None).await?;

    let comment_form_1 = CommentInsertForm::builder()
      .content("Comment 1, A test blocked comment".into())
      .creator_id(inserted_sara_person.id)
      .post_id(inserted_post.id)
      .language_id(english_id)
      .build();

    let inserted_comment_1 =
      Comment::create(pool, &comment_form_1, Some(&inserted_comment_0.path)).await?;

    let finnish_id = Language::read_id_from_code(pool, Some("fi")).await?;
    let comment_form_2 = CommentInsertForm::builder()
      .content("Comment 2".into())
      .creator_id(inserted_timmy_person.id)
      .post_id(inserted_post.id)
      .language_id(finnish_id)
      .build();

    let inserted_comment_2 =
      Comment::create(pool, &comment_form_2, Some(&inserted_comment_0.path)).await?;

    let comment_form_3 = CommentInsertForm::builder()
      .content("Comment 3".into())
      .creator_id(inserted_timmy_person.id)
      .post_id(inserted_post.id)
      .language_id(english_id)
      .build();

    let _inserted_comment_3 =
      Comment::create(pool, &comment_form_3, Some(&inserted_comment_1.path)).await?;

    let polish_id = Language::read_id_from_code(pool, Some("pl"))
      .await?
      .ok_or(LemmyErrorType::LanguageNotAllowed)?;
    let comment_form_4 = CommentInsertForm::builder()
      .content("Comment 4".into())
      .creator_id(inserted_timmy_person.id)
      .post_id(inserted_post.id)
      .language_id(Some(polish_id))
      .build();

    let inserted_comment_4 =
      Comment::create(pool, &comment_form_4, Some(&inserted_comment_1.path)).await?;

    let comment_form_5 = CommentInsertForm::builder()
      .content("Comment 5".into())
      .creator_id(inserted_timmy_person.id)
      .post_id(inserted_post.id)
      .build();

    let _inserted_comment_5 =
      Comment::create(pool, &comment_form_5, Some(&inserted_comment_4.path)).await?;

    let timmy_blocks_sara_form = PersonBlockForm {
      person_id: inserted_timmy_person.id,
      target_id: inserted_sara_person.id,
    };

    let inserted_block = PersonBlock::block(pool, &timmy_blocks_sara_form).await?;

    let expected_block = PersonBlock {
      person_id: inserted_timmy_person.id,
      target_id: inserted_sara_person.id,
      published: inserted_block.published,
    };
    assert_eq!(expected_block, inserted_block);

    let comment_like_form = CommentLikeForm {
      comment_id: inserted_comment_0.id,
      post_id: inserted_post.id,
      person_id: inserted_timmy_person.id,
      score: 1,
    };

    let _inserted_comment_like = CommentLike::like(pool, &comment_like_form).await?;

    let timmy_local_user_view = LocalUserView {
      local_user: inserted_timmy_local_user.clone(),
      local_user_vote_display_mode: LocalUserVoteDisplayMode::default(),
      person: inserted_timmy_person.clone(),
      counts: Default::default(),
    };
    Ok(Data {
      inserted_instance,
      inserted_comment_0,
      inserted_comment_1,
      inserted_comment_2,
      inserted_post,
      timmy_local_user_view,
      inserted_sara_person,
      inserted_community,
    })
  }

  #[tokio::test]
  #[serial]
  async fn test_crud() -> LemmyResult<()> {
    let pool = &build_db_pool_for_tests().await;
    let pool = &mut pool.into();
    let data = init_data(pool).await?;

    let expected_comment_view_no_person = expected_comment_view(&data, pool).await?;

    let mut expected_comment_view_with_person = expected_comment_view_no_person.clone();
    expected_comment_view_with_person.my_vote = Some(1);

    let read_comment_views_no_person = CommentQuery {
      sort: (Some(CommentSortType::Old)),
      post_id: (Some(data.inserted_post.id)),
      ..Default::default()
    }
    .list(pool)
    .await?;

    assert_eq!(
      &expected_comment_view_no_person,
      read_comment_views_no_person
        .first()
        .ok_or(LemmyErrorType::CouldntFindComment)?
    );

    let read_comment_views_with_person = CommentQuery {
      sort: (Some(CommentSortType::Old)),
      post_id: (Some(data.inserted_post.id)),
      local_user: (Some(&data.timmy_local_user_view)),
      ..Default::default()
    }
    .list(pool)
    .await?;

    assert_eq!(
      expected_comment_view_with_person,
      read_comment_views_with_person[0]
    );

    // Make sure its 1, not showing the blocked comment
    assert_length!(5, read_comment_views_with_person);

    let read_comment_from_blocked_person = CommentView::read(
      pool,
      data.inserted_comment_1.id,
      Some(data.timmy_local_user_view.person.id),
    )
    .await?
    .ok_or(LemmyErrorType::CouldntFindComment)?;

    // Make sure block set the creator blocked
    assert!(read_comment_from_blocked_person.creator_blocked);

    cleanup(data, pool).await
  }

  #[tokio::test]
  #[serial]
  async fn test_liked_only() -> LemmyResult<()> {
    let pool = &build_db_pool_for_tests().await;
    let pool = &mut pool.into();
    let data = init_data(pool).await?;

    // Unblock sara first
    let timmy_unblocks_sara_form = PersonBlockForm {
      person_id: data.timmy_local_user_view.person.id,
      target_id: data.inserted_sara_person.id,
    };
    PersonBlock::unblock(pool, &timmy_unblocks_sara_form).await?;

    // Like a new comment
    let comment_like_form = CommentLikeForm {
      comment_id: data.inserted_comment_1.id,
      post_id: data.inserted_post.id,
      person_id: data.timmy_local_user_view.person.id,
      score: 1,
    };
    CommentLike::like(pool, &comment_like_form).await?;

    let read_liked_comment_views = CommentQuery {
      local_user: (Some(&data.timmy_local_user_view)),
      liked_only: (true),
      ..Default::default()
    }
    .list(pool)
    .await?
    .into_iter()
    .map(|c| c.comment.content)
    .collect::<Vec<String>>();

    // Shouldn't include your own post, only other peoples
    assert_eq!(data.inserted_comment_1.content, read_liked_comment_views[0]);

    assert_length!(1, read_liked_comment_views);

    let read_disliked_comment_views: Vec<CommentView> = CommentQuery {
      local_user: (Some(&data.timmy_local_user_view)),
      disliked_only: (true),
      ..Default::default()
    }
    .list(pool)
    .await?;

    assert!(read_disliked_comment_views.is_empty());

    cleanup(data, pool).await
  }

  #[tokio::test]
  #[serial]
  async fn test_comment_tree() -> LemmyResult<()> {
    let pool = &build_db_pool_for_tests().await;
    let pool = &mut pool.into();
    let data = init_data(pool).await?;

    let top_path = data.inserted_comment_0.path.clone();
    let read_comment_views_top_path = CommentQuery {
      post_id: (Some(data.inserted_post.id)),
      parent_path: (Some(top_path)),
      ..Default::default()
    }
    .list(pool)
    .await?;

    let child_path = data.inserted_comment_1.path.clone();
    let read_comment_views_child_path = CommentQuery {
      post_id: (Some(data.inserted_post.id)),
      parent_path: (Some(child_path)),
      ..Default::default()
    }
    .list(pool)
    .await?;

    // Make sure the comment parent-limited fetch is correct
    assert_length!(6, read_comment_views_top_path);
    assert_length!(4, read_comment_views_child_path);

    // Make sure it contains the parent, but not the comment from the other tree
    let child_comments = read_comment_views_child_path
      .into_iter()
      .map(|c| c.comment)
      .collect::<Vec<Comment>>();
    assert!(child_comments.contains(&data.inserted_comment_1));
    assert!(!child_comments.contains(&data.inserted_comment_2));

    let read_comment_views_top_max_depth = CommentQuery {
      post_id: (Some(data.inserted_post.id)),
      max_depth: (Some(1)),
      ..Default::default()
    }
    .list(pool)
    .await?;

    // Make sure a depth limited one only has the top comment
    assert_eq!(
      expected_comment_view(&data, pool).await?,
      read_comment_views_top_max_depth[0]
    );
    assert_length!(1, read_comment_views_top_max_depth);

    let child_path = data.inserted_comment_1.path.clone();
    let read_comment_views_parent_max_depth = CommentQuery {
      post_id: (Some(data.inserted_post.id)),
      parent_path: (Some(child_path)),
      max_depth: (Some(1)),
      sort: (Some(CommentSortType::New)),
      ..Default::default()
    }
    .list(pool)
    .await?;

    // Make sure a depth limited one, and given child comment 1, has 3
    assert!(read_comment_views_parent_max_depth[2]
      .comment
      .content
      .eq("Comment 3"));
    assert_length!(3, read_comment_views_parent_max_depth);

    cleanup(data, pool).await
  }

  #[tokio::test]
  #[serial]
  async fn test_languages() -> LemmyResult<()> {
    let pool = &build_db_pool_for_tests().await;
    let pool = &mut pool.into();
    let data = init_data(pool).await?;

    // by default, user has all languages enabled and should see all comments
    // (except from blocked user)
    let all_languages = CommentQuery {
      local_user: (Some(&data.timmy_local_user_view)),
      ..Default::default()
    }
    .list(pool)
    .await?;
    assert_length!(5, all_languages);

    // change user lang to finnish, should only show one post in finnish and one undetermined
    let finnish_id = Language::read_id_from_code(pool, Some("fi"))
      .await?
      .ok_or(LemmyErrorType::LanguageNotAllowed)?;
    LocalUserLanguage::update(
      pool,
      vec![finnish_id],
      data.timmy_local_user_view.local_user.id,
    )
    .await?;
    let finnish_comments = CommentQuery {
      local_user: (Some(&data.timmy_local_user_view)),
      ..Default::default()
    }
    .list(pool)
    .await?;
    assert_length!(2, finnish_comments);
    let finnish_comment = finnish_comments
      .iter()
      .find(|c| c.comment.language_id == finnish_id);
    assert!(finnish_comment.is_some());
    assert_eq!(
      data.inserted_comment_2.content,
      finnish_comment
        .ok_or(LemmyErrorType::CouldntFindComment)?
        .comment
        .content
    );

    // now show all comments with undetermined language (which is the default value)
    LocalUserLanguage::update(
      pool,
      vec![UNDETERMINED_ID],
      data.timmy_local_user_view.local_user.id,
    )
    .await?;
    let undetermined_comment = CommentQuery {
      local_user: (Some(&data.timmy_local_user_view)),
      ..Default::default()
    }
    .list(pool)
    .await?;
    assert_length!(1, undetermined_comment);

    cleanup(data, pool).await
  }

  #[tokio::test]
  #[serial]
  async fn test_distinguished_first() -> LemmyResult<()> {
    let pool = &build_db_pool_for_tests().await;
    let pool = &mut pool.into();
    let data = init_data(pool).await?;

    let form = CommentUpdateForm {
      distinguished: Some(true),
      ..Default::default()
    };
    Comment::update(pool, data.inserted_comment_2.id, &form).await?;

    let comments = CommentQuery {
      post_id: Some(data.inserted_comment_2.post_id),
      ..Default::default()
    }
    .list(pool)
    .await?;
    assert_eq!(comments[0].comment.id, data.inserted_comment_2.id);
    assert!(comments[0].comment.distinguished);

    cleanup(data, pool).await
  }

  #[tokio::test]
  #[serial]
  async fn test_creator_is_moderator() -> LemmyResult<()> {
    let pool = &build_db_pool_for_tests().await;
    let pool = &mut pool.into();
    let data = init_data(pool).await?;

    // Make one of the inserted persons a moderator
    let person_id = data.inserted_sara_person.id;
    let community_id = data.inserted_community.id;
    let form = CommunityModeratorForm {
      community_id,
      person_id,
    };
    CommunityModerator::join(pool, &form).await?;

    // Make sure that they come back as a mod in the list
    let comments = CommentQuery {
      sort: (Some(CommentSortType::Old)),
      ..Default::default()
    }
    .list(pool)
    .await?;

    assert_eq!(comments[1].creator.name, "sara");
    assert!(comments[1].creator_is_moderator);
    assert!(!comments[0].creator_is_moderator);

    cleanup(data, pool).await
  }

  #[tokio::test]
  #[serial]
  async fn test_creator_is_admin() -> LemmyResult<()> {
    let pool = &build_db_pool_for_tests().await;
    let pool = &mut pool.into();
    let data = init_data(pool).await?;

    let comments = CommentQuery {
      sort: (Some(CommentSortType::Old)),
      ..Default::default()
    }
    .list(pool)
    .await?;

    // Timmy is an admin, and make sure that field is true
    assert_eq!(comments[0].creator.name, "timmy");
    assert!(comments[0].creator_is_admin);

    // Sara isn't, make sure its false
    assert_eq!(comments[1].creator.name, "sara");
    assert!(!comments[1].creator_is_admin);

    cleanup(data, pool).await
  }

  #[tokio::test]
  #[serial]
  async fn test_saved_order() -> LemmyResult<()> {
    let pool = &build_db_pool_for_tests().await;
    let pool = &mut pool.into();
    let data = init_data(pool).await?;

    // Save two comments
    let save_comment_0_form = CommentSavedForm {
      person_id: data.timmy_local_user_view.person.id,
      comment_id: data.inserted_comment_0.id,
    };
    CommentSaved::save(pool, &save_comment_0_form).await?;

    let save_comment_2_form = CommentSavedForm {
      person_id: data.timmy_local_user_view.person.id,
      comment_id: data.inserted_comment_2.id,
    };
    CommentSaved::save(pool, &save_comment_2_form).await?;

    // Fetch the saved comments
    let comments = CommentQuery {
      local_user: Some(&data.timmy_local_user_view),
      saved_only: true,
      ..Default::default()
    }
    .list(pool)
    .await?;

    // There should only be two comments
    assert_eq!(2, comments.len());

    // The first comment, should be the last one saved (descending order)
    assert_eq!(comments[0].comment.id, data.inserted_comment_2.id);

    // The second comment, should be the first one saved
    assert_eq!(comments[1].comment.id, data.inserted_comment_0.id);

    cleanup(data, pool).await
  }

  async fn cleanup(data: Data, pool: &mut DbPool<'_>) -> LemmyResult<()> {
    CommentLike::remove(
      pool,
      data.timmy_local_user_view.person.id,
      data.inserted_comment_0.id,
    )
    .await?;
    Comment::delete(pool, data.inserted_comment_0.id).await?;
    Comment::delete(pool, data.inserted_comment_1.id).await?;
    Post::delete(pool, data.inserted_post.id).await?;
    Community::delete(pool, data.inserted_community.id).await?;
    Person::delete(pool, data.timmy_local_user_view.person.id).await?;
    LocalUser::delete(pool, data.timmy_local_user_view.local_user.id).await?;
    Person::delete(pool, data.inserted_sara_person.id).await?;
    Instance::delete(pool, data.inserted_instance.id).await?;

    Ok(())
  }

  async fn expected_comment_view(data: &Data, pool: &mut DbPool<'_>) -> LemmyResult<CommentView> {
    let agg = CommentAggregates::read(pool, data.inserted_comment_0.id)
      .await?
      .ok_or(LemmyErrorType::CouldntFindComment)?;
    Ok(CommentView {
      creator_banned_from_community: false,
      banned_from_community: false,
      creator_is_moderator: false,
      creator_is_admin: true,
      my_vote: None,
      subscribed: SubscribedType::NotSubscribed,
      saved: false,
      creator_blocked: false,
      comment: Comment {
        id: data.inserted_comment_0.id,
        content: "Comment 0".into(),
        creator_id: data.timmy_local_user_view.person.id,
        post_id: data.inserted_post.id,
        removed: false,
        deleted: false,
        published: data.inserted_comment_0.published,
        ap_id: data.inserted_comment_0.ap_id.clone(),
        updated: None,
        local: true,
        distinguished: false,
        path: data.inserted_comment_0.clone().path,
        language_id: LanguageId(37),
      },
      creator: Person {
        id: data.timmy_local_user_view.person.id,
        name: "timmy".into(),
        display_name: None,
        published: data.timmy_local_user_view.person.published,
        avatar: None,
        actor_id: data.timmy_local_user_view.person.actor_id.clone(),
        local: true,
        banned: false,
        deleted: false,
        bot_account: false,
        bio: None,
        banner: None,
        updated: None,
        inbox_url: data.timmy_local_user_view.person.inbox_url.clone(),
        shared_inbox_url: None,
        matrix_user_id: None,
        ban_expires: None,
        instance_id: data.inserted_instance.id,
        private_key: data.timmy_local_user_view.person.private_key.clone(),
        public_key: data.timmy_local_user_view.person.public_key.clone(),
        last_refreshed_at: data.timmy_local_user_view.person.last_refreshed_at,
      },
      post: Post {
        id: data.inserted_post.id,
        name: data.inserted_post.name.clone(),
        creator_id: data.timmy_local_user_view.person.id,
        url: None,
        body: None,
        alt_text: None,
        published: data.inserted_post.published,
        updated: None,
        community_id: data.inserted_community.id,
        removed: false,
        deleted: false,
        locked: false,
        nsfw: false,
        embed_title: None,
        embed_description: None,
        embed_video_url: None,
        thumbnail_url: None,
        ap_id: data.inserted_post.ap_id.clone(),
        local: true,
        language_id: Default::default(),
        featured_community: false,
        featured_local: false,
        url_content_type: None,
      },
      community: Community {
        id: data.inserted_community.id,
        name: "test community 5".to_string(),
        icon: None,
        removed: false,
        deleted: false,
        nsfw: false,
        actor_id: data.inserted_community.actor_id.clone(),
        local: true,
        title: "nada".to_owned(),
        description: None,
        updated: None,
        banner: None,
        hidden: false,
        posting_restricted_to_mods: false,
        published: data.inserted_community.published,
        instance_id: data.inserted_instance.id,
        private_key: data.inserted_community.private_key.clone(),
        public_key: data.inserted_community.public_key.clone(),
        last_refreshed_at: data.inserted_community.last_refreshed_at,
        followers_url: data.inserted_community.followers_url.clone(),
        inbox_url: data.inserted_community.inbox_url.clone(),
        shared_inbox_url: data.inserted_community.shared_inbox_url.clone(),
        moderators_url: data.inserted_community.moderators_url.clone(),
        featured_url: data.inserted_community.featured_url.clone(),
        visibility: CommunityVisibility::Public,
      },
      counts: CommentAggregates {
        comment_id: data.inserted_comment_0.id,
        score: 1,
        upvotes: 1,
        downvotes: 0,
        published: agg.published,
        child_count: 5,
        hot_rank: RANK_DEFAULT,
        controversy_rank: 0.0,
      },
    })
  }

  #[tokio::test]
  #[serial]
  async fn local_only_instance() -> LemmyResult<()> {
    let pool = &build_db_pool_for_tests().await;
    let pool = &mut pool.into();
    let data = init_data(pool).await?;

    Community::update(
      pool,
      data.inserted_community.id,
      &CommunityUpdateForm {
        visibility: Some(CommunityVisibility::LocalOnly),
        ..Default::default()
      },
    )
    .await?;

    let unauthenticated_query = CommentQuery {
      ..Default::default()
    }
    .list(pool)
    .await?;
    assert_eq!(0, unauthenticated_query.len());

    let authenticated_query = CommentQuery {
      local_user: Some(&data.timmy_local_user_view),
      ..Default::default()
    }
    .list(pool)
    .await?;
    assert_eq!(5, authenticated_query.len());

    let unauthenticated_comment = CommentView::read(pool, data.inserted_comment_0.id, None).await?;
    assert!(unauthenticated_comment.is_none());

    let authenticated_comment = CommentView::read(
      pool,
      data.inserted_comment_0.id,
      Some(data.timmy_local_user_view.person.id),
    )
    .await;
    assert!(authenticated_comment.is_ok());

    cleanup(data, pool).await
  }

  #[tokio::test]
  #[serial]
  async fn comment_listing_local_user_banned_from_community() -> LemmyResult<()> {
    let pool = &build_db_pool_for_tests().await;
    let pool = &mut pool.into();
    let data = init_data(pool).await?;

    // Test that comment view shows if local user is blocked from community
    let banned_from_comm_person = PersonInsertForm::test_form(data.inserted_instance.id, "jill");

    let inserted_banned_from_comm_person = Person::create(pool, &banned_from_comm_person).await?;

    let inserted_banned_from_comm_local_user = LocalUser::create(
      pool,
      &LocalUserInsertForm::test_form(inserted_banned_from_comm_person.id),
      vec![],
    )
    .await?;

    CommunityPersonBan::ban(
      pool,
      &CommunityPersonBanForm {
        community_id: data.inserted_community.id,
        person_id: inserted_banned_from_comm_person.id,
        expires: None,
      },
    )
    .await?;

    let comment_view = CommentView::read(
      pool,
      data.inserted_comment_0.id,
      Some(inserted_banned_from_comm_local_user.person_id),
    )
    .await?
    .ok_or(LemmyErrorType::CouldntFindComment)?;

    assert!(comment_view.banned_from_community);

    Person::delete(pool, inserted_banned_from_comm_person.id).await?;
    cleanup(data, pool).await
  }

  #[tokio::test]
  #[serial]
  async fn comment_listing_local_user_not_banned_from_community() -> LemmyResult<()> {
    let pool = &build_db_pool_for_tests().await;
    let pool = &mut pool.into();
    let data = init_data(pool).await?;

    let comment_view = CommentView::read(
      pool,
      data.inserted_comment_0.id,
      Some(data.timmy_local_user_view.person.id),
    )
    .await?
    .ok_or(LemmyErrorType::CouldntFindComment)?;

    assert!(!comment_view.banned_from_community);

    cleanup(data, pool).await
  }
}<|MERGE_RESOLUTION|>--- conflicted
+++ resolved
@@ -171,20 +171,13 @@
         .then_order_by(comment_actions::saved.desc());
     }
 
-<<<<<<< HEAD
-    if options.liked_only {
-      query = query.filter(comment_actions::like_score.eq(1));
-    } else if options.disliked_only {
-      query = query.filter(comment_actions::like_score.eq(-1));
-=======
     if let Some(my_id) = my_person_id {
       let not_creator_filter = comment::creator_id.ne(my_id);
       if options.liked_only {
-        query = query.filter(not_creator_filter).filter(score(my_id).eq(1));
+        query = query.filter(not_creator_filter).filter(comment_actions::like_score.eq(1));
       } else if options.disliked_only {
-        query = query.filter(not_creator_filter).filter(score(my_id).eq(-1));
+        query = query.filter(not_creator_filter).filter(comment_actions::like_score.eq(-1));
       }
->>>>>>> 69bdcb30
     }
 
     if !options

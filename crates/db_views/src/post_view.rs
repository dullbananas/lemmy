--- conflicted
+++ resolved
@@ -280,22 +280,14 @@
       query = query.filter(post_actions::hidden.is_null());
     }
 
-<<<<<<< HEAD
-    if options.liked_only {
-      query = query.filter(post_actions::like_score.eq(1));
-    } else if options.disliked_only {
-      query = query.filter(post_actions::like_score.eq(-1));
-    }
-=======
     if let Some(my_id) = my_person_id {
       let not_creator_filter = post_aggregates::creator_id.ne(my_id);
       if options.liked_only {
-        query = query.filter(not_creator_filter).filter(score(my_id).eq(1));
+        query = query.filter(not_creator_filter).filter(post_actions::like_score.eq(1));
       } else if options.disliked_only {
-        query = query.filter(not_creator_filter).filter(score(my_id).eq(-1));
+        query = query.filter(not_creator_filter).filter(post_actions::like_score.eq(-1));
       }
     };
->>>>>>> 69bdcb30
 
     // Hide posts in local only communities from unauthenticated users
     if options.local_user.is_none() {
@@ -481,26 +473,14 @@
     // (IN, >=, >=, >=) which it currently can't do at all (as of PG 16). see the discussion
     // here: https://github.com/LemmyNet/lemmy/issues/2877#issuecomment-1673597190
     //
-<<<<<<< HEAD
-    // the results are correct no matter which community we fetch these for, since it basically covers the "worst case" of the whole page consisting of posts from one community
-    // but using the largest community decreases the pagination-frame so make the real query more efficient.
+    // the results are correct no matter which community we fetch these for, since it basically
+    // covers the "worst case" of the whole page consisting of posts from one community
+    // but using the largest community decreases the pagination-frame so make the real query more
+    // efficient.
     use lemmy_db_schema::schema::community_aggregates::dsl::{
       community_aggregates,
       community_id,
       users_active_month,
-=======
-    // the results are correct no matter which community we fetch these for, since it basically
-    // covers the "worst case" of the whole page consisting of posts from one community
-    // but using the largest community decreases the pagination-frame so make the real query more
-    // efficient.
-    use lemmy_db_schema::schema::{
-      community_aggregates::dsl::{community_aggregates, community_id, users_active_month},
-      community_follower::dsl::{
-        community_follower,
-        community_id as follower_community_id,
-        person_id,
-      },
->>>>>>> 69bdcb30
     };
     let (limit, offset) = limit_and_offset(self.page, self.limit)?;
     if offset != 0 && self.page_after.is_some() {

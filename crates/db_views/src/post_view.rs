--- conflicted
+++ resolved
@@ -1,11 +1,8 @@
 use crate::structs::{LocalUserView, PostView};
 use diesel::{
   debug_query,
-<<<<<<< HEAD
   dsl::{exists, not, now, IntervalDsl},
-=======
   dsl::IntervalDsl,
->>>>>>> 514f2222
   pg::Pg,
   result::Error,
   sql_function,

--- conflicted
+++ resolved
@@ -17,25 +17,14 @@
 use i_love_jesus::PaginatedQueryBuilder;
 use lemmy_db_schema::{
   aggregates::structs::{post_aggregates_keys as key, PostAggregates},
-<<<<<<< HEAD
   aliases::creator_community_actions,
+  impls::local_user::LocalUserOptionHelper,
   newtypes::{CommunityId, LocalUserId, PersonId, PostId},
   schema::{
     community,
     community_actions,
+    image_details,
     instance_actions,
-=======
-  impls::local_user::LocalUserOptionHelper,
-  newtypes::{CommunityId, LocalUserId, PersonId, PostId},
-  schema::{
-    community,
-    community_block,
-    community_follower,
-    community_moderator,
-    community_person_ban,
-    image_details,
-    instance_block,
->>>>>>> d09854a7
     local_user,
     local_user_language,
     person,
@@ -44,11 +33,7 @@
     post_actions,
     post_aggregates,
   },
-<<<<<<< HEAD
-  source::{community::CommunityFollower, site::Site},
-=======
-  source::{local_user::LocalUser, site::Site},
->>>>>>> d09854a7
+  source::{community::CommunityFollower, local_user::LocalUser, site::Site},
   utils::{
     action_query,
     actions,
@@ -90,7 +75,7 @@
       .inner_join(person::table)
       .inner_join(community::table)
       .inner_join(post::table)
-<<<<<<< HEAD
+      .left_join(image_details::table.on(post::thumbnail_url.eq(image_details::link.nullable())))
       .left_join(actions(
         community_actions::table,
         my_person_id,
@@ -116,21 +101,11 @@
         post_aggregates::creator_id,
         post_aggregates::community_id,
       ))
-=======
-      .left_join(image_details::table.on(post::thumbnail_url.eq(image_details::link.nullable())))
-      .left_join(
-        post_saved::table.on(
-          post_aggregates::post_id
-            .eq(post_saved::post_id)
-            .and(post_saved::person_id.eq(my_person_id.unwrap_or(PersonId(-1)))),
-        ),
-      )
->>>>>>> d09854a7
       .select((
         post::all_columns,
         person::all_columns,
         community::all_columns,
-<<<<<<< HEAD
+        image_details::all_columns.nullable(),
         creator_community_actions
           .field(community_actions::received_ban)
           .nullable()
@@ -140,12 +115,6 @@
           .field(community_actions::became_moderator)
           .nullable()
           .is_not_null(),
-=======
-        image_details::all_columns.nullable(),
-        is_creator_banned_from_community,
-        is_local_user_banned_from_community_selection,
-        creator_is_moderator,
->>>>>>> d09854a7
         creator_is_admin,
         post_aggregates::all_columns,
         CommunityFollower::select_subscribed_type(),
@@ -210,15 +179,10 @@
 
   let list = move |mut conn: DbConn<'a>, (options, site): (PostQuery<'a>, &'a Site)| async move {
     // The left join below will return None in this case
-<<<<<<< HEAD
-    let local_user_id_join = my_local_user_id.unwrap_or(LocalUserId(-1));
-=======
-    let person_id_join = options.local_user.person_id().unwrap_or(PersonId(-1));
     let local_user_id_join = options
       .local_user
       .local_user_id()
       .unwrap_or(LocalUserId(-1));
->>>>>>> d09854a7
 
     let mut query = all_joins(
       post_aggregates::table.into_boxed(),
@@ -250,7 +214,6 @@
     }
 
     if let Some(listing_type) = options.listing_type {
-<<<<<<< HEAD
       let is_subscribed = community_actions::followed.is_not_null();
       match listing_type {
         ListingType::Subscribed => query = query.filter(is_subscribed),
@@ -258,33 +221,6 @@
           query = query
             .filter(community::local.eq(true))
             .filter(community::hidden.eq(false).or(is_subscribed));
-=======
-      if let Some(person_id) = options.local_user.person_id() {
-        let is_subscribed = exists(
-          community_follower::table.filter(
-            post_aggregates::community_id
-              .eq(community_follower::community_id)
-              .and(community_follower::person_id.eq(person_id)),
-          ),
-        );
-        match listing_type {
-          ListingType::Subscribed => query = query.filter(is_subscribed),
-          ListingType::Local => {
-            query = query
-              .filter(community::local.eq(true))
-              .filter(community::hidden.eq(false).or(is_subscribed));
-          }
-          ListingType::All => query = query.filter(community::hidden.eq(false).or(is_subscribed)),
-          ListingType::ModeratorView => {
-            query = query.filter(exists(
-              community_moderator::table.filter(
-                post::community_id
-                  .eq(community_moderator::community_id)
-                  .and(community_moderator::person_id.eq(person_id)),
-              ),
-            ));
-          }
->>>>>>> d09854a7
         }
         ListingType::All => query = query.filter(community::hidden.eq(false).or(is_subscribed)),
         ListingType::ModeratorView => {
@@ -321,11 +257,7 @@
     };
 
     // If its saved only, then filter, and order by the saved time, not the comment creation time.
-<<<<<<< HEAD
-    if options.saved_only {
-=======
     if options.saved_only.unwrap_or_default() {
->>>>>>> d09854a7
       query = query
         .filter(post_actions::saved.is_not_null())
         .then_order_by(post_actions::saved.desc());
@@ -338,56 +270,35 @@
     {
       // Do not hide read posts when it is a user profile view
       // Or, only hide read posts on non-profile views
-<<<<<<< HEAD
       if options.creator_id.is_none() {
         query = query.filter(post_actions::read.is_null());
       }
     }
 
     // If a creator id isn't given (IE its on home or community pages), hide the hidden posts
-    if !options.show_hidden && options.creator_id.is_none() {
+    if !options.show_hidden.unwrap_or_default() && options.creator_id.is_none() {
       query = query.filter(post_actions::hidden.is_null());
-=======
-      if let (None, Some(person_id)) = (options.creator_id, options.local_user.person_id()) {
-        query = query.filter(not(is_read(person_id)));
-      }
-    }
-
-    if !options.show_hidden.unwrap_or_default() {
-      // If a creator id isn't given (IE its on home or community pages), hide the hidden posts
-      if let (None, Some(person_id)) = (options.creator_id, options.local_user.person_id()) {
-        query = query.filter(not(is_hidden(person_id)));
-      }
->>>>>>> d09854a7
     }
 
     if let Some(my_id) = options.local_user.person_id() {
       let not_creator_filter = post_aggregates::creator_id.ne(my_id);
-<<<<<<< HEAD
-      if options.liked_only {
+      if options.liked_only.unwrap_or_default() {
         query = query
           .filter(not_creator_filter)
           .filter(post_actions::like_score.eq(1));
-      } else if options.disliked_only {
+      } else if options.disliked_only.unwrap_or_default() {
         query = query
           .filter(not_creator_filter)
           .filter(post_actions::like_score.eq(-1));
-=======
-      if options.liked_only.unwrap_or_default() {
-        query = query.filter(not_creator_filter).filter(score(my_id).eq(1));
-      } else if options.disliked_only.unwrap_or_default() {
-        query = query.filter(not_creator_filter).filter(score(my_id).eq(-1));
->>>>>>> d09854a7
       }
     };
 
     query = visible_communities_only(options.local_user.person_id(), query);
 
     // Dont filter blocks or missing languages for moderator view type
-<<<<<<< HEAD
     if options.listing_type.unwrap_or_default() != ListingType::ModeratorView {
       // Filter out the rows with missing languages if user is logged in
-      if my_person_id.is_some() {
+      if options.local_user.is_some() {
         query = query.filter(exists(
           local_user_language::table.filter(
             post::language_id
@@ -396,20 +307,6 @@
           ),
         ));
       }
-=======
-    if let (Some(person_id), false) = (
-      options.local_user.person_id(),
-      options.listing_type.unwrap_or_default() == ListingType::ModeratorView,
-    ) {
-      // Filter out the rows with missing languages
-      query = query.filter(exists(
-        local_user_language::table.filter(
-          post::language_id
-            .eq(local_user_language::language_id)
-            .and(local_user_language::local_user_id.eq(local_user_id_join)),
-        ),
-      ));
->>>>>>> d09854a7
 
       // Don't show blocked instances, communities or persons
       query = query.filter(community_actions::blocked.is_null());

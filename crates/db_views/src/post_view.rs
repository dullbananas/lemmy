use crate::structs::{LocalUserView, PaginationCursor, PostView};
use diesel::{
  debug_query,
  dsl::{exists, not, IntervalDsl},
  pg::Pg,
  query_builder::AsQuery,
  result::Error,
  sql_types,
  BoolExpressionMethods,
  BoxableExpression,
  ExpressionMethods,
  IntoSql,
  JoinOnDsl,
  NullableExpressionMethods,
  OptionalExtension,
  PgTextExpressionMethods,
  QueryDsl,
};
use diesel_async::RunQueryDsl;
use i_love_jesus::PaginatedQueryBuilder;
use lemmy_db_schema::{
  aggregates::structs::{post_aggregates_keys as key, PostAggregates},
  newtypes::{CommunityId, LocalUserId, PersonId, PostId},
  schema::{
    community,
    community_block,
    community_follower,
    community_moderator,
    community_person_ban,
    instance_block,
    local_user,
    local_user_language,
    person,
    person_block,
    person_post_aggregates,
    post,
    post_aggregates,
    post_hide,
    post_like,
    post_read,
    post_saved,
  },
  source::site::Site,
  utils::{
    functions::coalesce,
    fuzzy_search,
    get_conn,
    limit_and_offset,
    now,
    Commented,
    DbConn,
    DbPool,
    ListFn,
    Queries,
    ReadFn,
    ReverseTimestampKey,
  },
  viewer::Viewer,
  CommunityVisibility,
  ListingType,
  SortType,
};
use tracing::debug;

fn queries<'a>() -> Queries<
  impl ReadFn<'a, PostView, (PostId, Option<PersonId>, bool)>,
  impl ListFn<'a, PostView, (PostQuery, &'a Viewer)>,
> {
  let is_creator_banned_from_community = exists(
    community_person_ban::table.filter(
      post_aggregates::community_id
        .eq(community_person_ban::community_id)
        .and(community_person_ban::person_id.eq(post_aggregates::creator_id)),
    ),
  );

  let is_local_user_banned_from_community = |person_id| {
    exists(
      community_person_ban::table.filter(
        post_aggregates::community_id
          .eq(community_person_ban::community_id)
          .and(community_person_ban::person_id.eq(person_id)),
      ),
    )
  };

  let creator_is_moderator = exists(
    community_moderator::table.filter(
      post_aggregates::community_id
        .eq(community_moderator::community_id)
        .and(community_moderator::person_id.eq(post_aggregates::creator_id)),
    ),
  );

  let creator_is_admin = exists(
    local_user::table.filter(
      post_aggregates::creator_id
        .eq(local_user::person_id)
        .and(local_user::admin.eq(true)),
    ),
  );

  let is_read = |person_id| {
    exists(
      post_read::table.filter(
        post_aggregates::post_id
          .eq(post_read::post_id)
          .and(post_read::person_id.eq(person_id)),
      ),
    )
  };

  let is_hidden = |person_id| {
    exists(
      post_hide::table.filter(
        post_aggregates::post_id
          .eq(post_hide::post_id)
          .and(post_hide::person_id.eq(person_id)),
      ),
    )
  };

  let is_creator_blocked = |person_id| {
    exists(
      person_block::table.filter(
        post_aggregates::creator_id
          .eq(person_block::target_id)
          .and(person_block::person_id.eq(person_id)),
      ),
    )
  };

  let score = |person_id| {
    post_like::table
      .filter(
        post_aggregates::post_id
          .eq(post_like::post_id)
          .and(post_like::person_id.eq(person_id)),
      )
      .select(post_like::score.nullable())
      .single_value()
  };

  let all_joins = move |query: post_aggregates::BoxedQuery<'a, Pg>,
                        my_person_id: Option<PersonId>| {
    let is_local_user_banned_from_community_selection: Box<
      dyn BoxableExpression<_, Pg, SqlType = sql_types::Bool>,
    > = if let Some(person_id) = my_person_id {
      Box::new(is_local_user_banned_from_community(person_id))
    } else {
      Box::new(false.into_sql::<sql_types::Bool>())
    };

    let is_read_selection: Box<dyn BoxableExpression<_, Pg, SqlType = sql_types::Bool>> =
      if let Some(person_id) = my_person_id {
        Box::new(is_read(person_id))
      } else {
        Box::new(false.into_sql::<sql_types::Bool>())
      };

    let is_hidden_selection: Box<dyn BoxableExpression<_, Pg, SqlType = sql_types::Bool>> =
      if let Some(person_id) = my_person_id {
        Box::new(is_hidden(person_id))
      } else {
        Box::new(false.into_sql::<sql_types::Bool>())
      };

    let is_creator_blocked_selection: Box<dyn BoxableExpression<_, Pg, SqlType = sql_types::Bool>> =
      if let Some(person_id) = my_person_id {
        Box::new(is_creator_blocked(person_id))
      } else {
        Box::new(false.into_sql::<sql_types::Bool>())
      };

    let subscribed_type_selection: Box<
      dyn BoxableExpression<_, Pg, SqlType = sql_types::Nullable<sql_types::Bool>>,
    > = if let Some(person_id) = my_person_id {
      Box::new(
        community_follower::table
          .filter(
            post_aggregates::community_id
              .eq(community_follower::community_id)
              .and(community_follower::person_id.eq(person_id)),
          )
          .select(community_follower::pending.nullable())
          .single_value(),
      )
    } else {
      Box::new(None::<bool>.into_sql::<sql_types::Nullable<sql_types::Bool>>())
    };

    let score_selection: Box<
      dyn BoxableExpression<_, Pg, SqlType = sql_types::Nullable<sql_types::SmallInt>>,
    > = if let Some(person_id) = my_person_id {
      Box::new(score(person_id))
    } else {
      Box::new(None::<i16>.into_sql::<sql_types::Nullable<sql_types::SmallInt>>())
    };

    let read_comments: Box<
      dyn BoxableExpression<_, Pg, SqlType = sql_types::Nullable<sql_types::BigInt>>,
    > = if let Some(person_id) = my_person_id {
      Box::new(
        person_post_aggregates::table
          .filter(
            post_aggregates::post_id
              .eq(person_post_aggregates::post_id)
              .and(person_post_aggregates::person_id.eq(person_id)),
          )
          .select(person_post_aggregates::read_comments.nullable())
          .single_value(),
      )
    } else {
      Box::new(None::<i64>.into_sql::<sql_types::Nullable<sql_types::BigInt>>())
    };

    query
      .inner_join(person::table)
      .inner_join(community::table)
      .inner_join(post::table)
      .left_join(
        post_saved::table.on(
          post_aggregates::post_id
            .eq(post_saved::post_id)
            .and(post_saved::person_id.eq(my_person_id.unwrap_or(PersonId(-1)))),
        ),
      )
      .select((
        post::all_columns,
        person::all_columns,
        community::all_columns,
        is_creator_banned_from_community,
        is_local_user_banned_from_community_selection,
        creator_is_moderator,
        creator_is_admin,
        post_aggregates::all_columns,
        subscribed_type_selection,
        post_saved::person_id.nullable().is_not_null(),
        is_read_selection,
        is_hidden_selection,
        is_creator_blocked_selection,
        score_selection,
        coalesce(
          post_aggregates::comments.nullable() - read_comments,
          post_aggregates::comments,
        ),
      ))
  };

  let read =
    move |mut conn: DbConn<'a>,
          (post_id, my_person_id, is_mod_or_admin): (PostId, Option<PersonId>, bool)| async move {
      // The left join below will return None in this case
      let person_id_join = my_person_id.unwrap_or(PersonId(-1));

      let mut query = all_joins(
        post_aggregates::table
          .filter(post_aggregates::post_id.eq(post_id))
          .into_boxed(),
        my_person_id,
      );

      // Hide deleted and removed for non-admins or mods
      if !is_mod_or_admin {
        query = query
          .filter(
            community::removed
              .eq(false)
              .or(post::creator_id.eq(person_id_join)),
          )
          .filter(
            post::removed
              .eq(false)
              .or(post::creator_id.eq(person_id_join)),
          )
          // users can see their own deleted posts
          .filter(
            community::deleted
              .eq(false)
              .or(post::creator_id.eq(person_id_join)),
          )
          .filter(
            post::deleted
              .eq(false)
              .or(post::creator_id.eq(person_id_join)),
          );
      }

      // Hide posts in local only communities from unauthenticated users
      if my_person_id.is_none() {
        query = query.filter(community::visibility.eq(CommunityVisibility::Public));
      }

      Commented::new(query)
        .text("PostView::read")
        .first(&mut conn)
        .await
    };

  let list = move |mut conn: DbConn<'a>, (options, viewer): (PostQuery, &'a Viewer)| async move {
    // The left join below will return None in this case
    let person_id_join = viewer.person_id().unwrap_or(PersonId(-1));
    let local_user_id_join = viewer.local_user_id().unwrap_or(LocalUserId(-1));

    let mut query = all_joins(post_aggregates::table.into_boxed(), viewer.person_id());

    // hide posts from deleted communities
    query = query.filter(community::deleted.eq(false));

    // only show deleted posts to creator
    if let Some(person_id) = viewer.person_id() {
      query = query.filter(post::deleted.eq(false).or(post::creator_id.eq(person_id)));
    } else {
      query = query.filter(post::deleted.eq(false));
    }

    // only show removed posts to admin when viewing user profile
    if !(options.creator_id.is_some() && viewer.is_admin()) {
      query = query
        .filter(community::removed.eq(false))
        .filter(post::removed.eq(false));
    }
    if let Some(community_id) = options.community_id {
      query = query.filter(post_aggregates::community_id.eq(community_id));
    }

    if let Some(creator_id) = options.creator_id {
      query = query.filter(post_aggregates::creator_id.eq(creator_id));
    }

    if let Some(listing_type) = options.listing_type {
      if let Some(person_id) = viewer.person_id() {
        let is_subscribed = exists(
          community_follower::table.filter(
            post_aggregates::community_id
              .eq(community_follower::community_id)
              .and(community_follower::person_id.eq(person_id)),
          ),
        );
        match listing_type {
          ListingType::Subscribed => query = query.filter(is_subscribed),
          ListingType::Local => {
            query = query
              .filter(community::local.eq(true))
              .filter(community::hidden.eq(false).or(is_subscribed));
          }
          ListingType::All => query = query.filter(community::hidden.eq(false).or(is_subscribed)),
          ListingType::ModeratorView => {
            query = query.filter(exists(
              community_moderator::table.filter(
                post::community_id
                  .eq(community_moderator::community_id)
                  .and(community_moderator::person_id.eq(person_id)),
              ),
            ));
          }
        }
      }
      // If your person_id is missing, only show local
      else {
        match listing_type {
          ListingType::Local => {
            query = query
              .filter(community::local.eq(true))
              .filter(community::hidden.eq(false));
          }
          _ => query = query.filter(community::hidden.eq(false)),
        }
      }
    } else {
      query = query.filter(community::hidden.eq(false));
    }

    if let Some(url_search) = &options.url_search {
      query = query.filter(post::url.eq(url_search));
    }

    if let Some(search_term) = &options.search_term {
      let searcher = fuzzy_search(search_term);
      query = query
        .filter(
          post::name
            .ilike(searcher.clone())
            .or(post::body.ilike(searcher)),
        )
        .filter(not(post::removed.or(post::deleted)));
    }

    if !viewer.show_nsfw() {
      query = query
        .filter(post::nsfw.eq(false))
        .filter(community::nsfw.eq(false));
    };

    if !viewer.show_bot_accounts() {
      query = query.filter(person::bot_account.eq(false));
    };

    // If its saved only, then filter, and order by the saved time, not the comment creation time.
<<<<<<< HEAD
    if let (true, Some(person_id)) = (options.saved_only, viewer.person_id()) {
=======
    if let (true, Some(_person_id)) = (options.saved_only, my_person_id) {
>>>>>>> d2083f79
      query = query
        .filter(post_saved::person_id.is_not_null())
        .then_order_by(post_saved::published.desc());
    }
    // Only hide the read posts, if the saved_only is false. Otherwise ppl with the hide_read
    // setting wont be able to see saved posts.
    else if !viewer.show_read_posts() {
      // Do not hide read posts when it is a user profile view
      // Or, only hide read posts on non-profile views
      if let (None, Some(person_id)) = (options.creator_id, viewer.person_id()) {
        query = query.filter(not(is_read(person_id)));
      }
    }

    if !options.show_hidden {
      // If a creator id isn't given (IE its on home or community pages), hide the hidden posts
      if let (None, Some(person_id)) = (options.creator_id, viewer.person_id()) {
        query = query.filter(not(is_hidden(person_id)));
      }
    }

    if let Some(my_id) = viewer.person_id {
      let not_creator_filter = post_aggregates::creator_id.ne(my_id);
      if options.liked_only {
        query = query.filter(not_creator_filter).filter(score(my_id).eq(1));
      } else if options.disliked_only {
        query = query.filter(not_creator_filter).filter(score(my_id).eq(-1));
      }
    };

    // Hide posts in local only communities from unauthenticated users
    if !viewer.is_logged_in() {
      query = query.filter(community::visibility.eq(CommunityVisibility::Public));
    }

    // Dont filter blocks or missing languages for moderator view type
    if let (Some(person_id), false) = (
      viewer.person_id(),
      options.listing_type.unwrap_or_default() == ListingType::ModeratorView,
    ) {
      // Filter out the rows with missing languages
      query = query.filter(exists(
        local_user_language::table.filter(
          post::language_id
            .eq(local_user_language::language_id)
            .and(local_user_language::local_user_id.eq(local_user_id_join)),
        ),
      ));

      // Don't show blocked instances, communities or persons
      query = query.filter(not(exists(
        community_block::table.filter(
          post_aggregates::community_id
            .eq(community_block::community_id)
            .and(community_block::person_id.eq(person_id_join)),
        ),
      )));
      query = query.filter(not(exists(
        instance_block::table.filter(
          post_aggregates::instance_id
            .eq(instance_block::instance_id)
            .and(instance_block::person_id.eq(person_id_join)),
        ),
      )));
      query = query.filter(not(is_creator_blocked(person_id)));
    }

    let (limit, offset) = limit_and_offset(options.page, options.limit)?;
    query = query.limit(limit).offset(offset);

    let mut query = PaginatedQueryBuilder::new(query);

    let page_after = options.page_after.map(|c| c.0);
    let page_before_or_equal = options.page_before_or_equal.map(|c| c.0);

    if options.page_back {
      query = query
        .before(page_after)
        .after_or_equal(page_before_or_equal)
        .limit_and_offset_from_end();
    } else {
      query = query
        .after(page_after)
        .before_or_equal(page_before_or_equal);
    }

    // featured posts first
    query = if options.community_id.is_none() || options.community_id_just_for_prefetch {
      query.then_desc(key::featured_local)
    } else {
      query.then_desc(key::featured_community)
    };

    let time = |interval| post_aggregates::published.gt(now() - interval);

    // then use the main sort
    query = match options.sort.unwrap_or(SortType::Hot) {
      SortType::Active => query.then_desc(key::hot_rank_active),
      SortType::Hot => query.then_desc(key::hot_rank),
      SortType::Scaled => query.then_desc(key::scaled_rank),
      SortType::Controversial => query.then_desc(key::controversy_rank),
      SortType::New => query.then_desc(key::published),
      SortType::Old => query.then_desc(ReverseTimestampKey(key::published)),
      SortType::NewComments => query.then_desc(key::newest_comment_time),
      SortType::MostComments => query.then_desc(key::comments),
      SortType::TopAll => query.then_desc(key::score),
      SortType::TopYear => query.then_desc(key::score).filter(time(1.years())),
      SortType::TopMonth => query.then_desc(key::score).filter(time(1.months())),
      SortType::TopWeek => query.then_desc(key::score).filter(time(1.weeks())),
      SortType::TopDay => query.then_desc(key::score).filter(time(1.days())),
      SortType::TopHour => query.then_desc(key::score).filter(time(1.hours())),
      SortType::TopSixHour => query.then_desc(key::score).filter(time(6.hours())),
      SortType::TopTwelveHour => query.then_desc(key::score).filter(time(12.hours())),
      SortType::TopThreeMonths => query.then_desc(key::score).filter(time(3.months())),
      SortType::TopSixMonths => query.then_desc(key::score).filter(time(6.months())),
      SortType::TopNineMonths => query.then_desc(key::score).filter(time(9.months())),
    };

    // use publish as fallback. especially useful for hot rank which reaches zero after some days.
    // necessary because old posts can be fetched over federation and inserted with high post id
    query = match options.sort.unwrap_or(SortType::Hot) {
      // A second time-based sort would not be very useful
      SortType::New | SortType::Old | SortType::NewComments => query,
      _ => query.then_desc(key::published),
    };

    // finally use unique post id as tie breaker
    query = query.then_desc(key::post_id);

    // Not done by debug_query
    let query = query.as_query();

    debug!("Post View Query: {:?}", debug_query::<Pg, _>(&query));

    Commented::new(query)
      .text("PostQuery::list")
      .text_if(
        "getting upper bound for next query",
        options.community_id_just_for_prefetch,
      )
      .load::<PostView>(&mut conn)
      .await
  };

  Queries::new(read, list)
}

impl PostView {
  pub async fn read(
    pool: &mut DbPool<'_>,
    post_id: PostId,
    my_person_id: Option<PersonId>,
    is_mod_or_admin: bool,
  ) -> Result<Option<Self>, Error> {
    queries()
      .read(pool, (post_id, my_person_id, is_mod_or_admin))
      .await
  }
}

impl PaginationCursor {
  // get cursor for page that starts immediately after the given post
  pub fn after_post(view: &PostView) -> PaginationCursor {
    // hex encoding to prevent ossification
    PaginationCursor(format!("P{:x}", view.counts.post_id.0))
  }
  pub async fn read(&self, pool: &mut DbPool<'_>) -> Result<PaginationCursorData, Error> {
    let err_msg = || Error::QueryBuilderError("Could not parse pagination token".into());
    let token = PostAggregates::read(
      pool,
      PostId(
        self
          .0
          .get(1..)
          .and_then(|e| i32::from_str_radix(e, 16).ok())
          .ok_or_else(err_msg)?,
      ),
    )
    .await?
    .ok_or_else(err_msg)?;

    Ok(PaginationCursorData(token))
  }
}

// currently we use a postaggregates struct as the pagination token.
// we only use some of the properties of the post aggregates, depending on which sort type we page
// by
#[derive(Clone)]
pub struct PaginationCursorData(PostAggregates);

#[derive(Clone, Default)]
pub struct PostQuery {
  pub listing_type: Option<ListingType>,
  pub sort: Option<SortType>,
  pub creator_id: Option<PersonId>,
  pub community_id: Option<CommunityId>,
  // if true, the query should be handled as if community_id was not given except adding the
  // literal filter
  pub community_id_just_for_prefetch: bool,
  pub search_term: Option<String>,
  pub url_search: Option<String>,
  pub saved_only: bool,
  pub liked_only: bool,
  pub disliked_only: bool,
  pub page: Option<i64>,
  pub limit: Option<i64>,
  pub page_after: Option<PaginationCursorData>,
  pub page_before_or_equal: Option<PaginationCursorData>,
  pub page_back: bool,
  pub show_hidden: bool,
}

impl PostQuery {
  async fn prefetch_upper_bound_for_page_before(
    &self,
    viewer: &Viewer,
    pool: &mut DbPool<'_>,
  ) -> Result<Option<PostQuery<'a>>, Error> {
    // first get one page for the most popular community to get an upper bound for the page end for
    // the real query. the reason this is needed is that when fetching posts for a single
    // community PostgreSQL can optimize the query to use an index on e.g. (=, >=, >=, >=) and
    // fetch only LIMIT rows but for the followed-communities query it has to query the index on
    // (IN, >=, >=, >=) which it currently can't do at all (as of PG 16). see the discussion
    // here: https://github.com/LemmyNet/lemmy/issues/2877#issuecomment-1673597190
    //
    // the results are correct no matter which community we fetch these for, since it basically
    // covers the "worst case" of the whole page consisting of posts from one community
    // but using the largest community decreases the pagination-frame so make the real query more
    // efficient.
    use lemmy_db_schema::schema::{
      community_aggregates::dsl::{community_aggregates, community_id, users_active_month},
      community_follower::dsl::{
        community_follower,
        community_id as follower_community_id,
        person_id,
      },
    };
    let (limit, offset) = limit_and_offset(self.page, self.limit)?;
    if offset != 0 && self.page_after.is_some() {
      return Err(Error::QueryBuilderError(
        "legacy pagination cannot be combined with v2 pagination".into(),
      ));
    }
    let self_person_id = viewer
      .person_id()
      .expect("part of the above if");
    let largest_subscribed = {
      let conn = &mut get_conn(pool).await?;
      community_follower
        .filter(person_id.eq(self_person_id))
        .inner_join(community_aggregates.on(community_id.eq(follower_community_id)))
        .order_by(users_active_month.desc())
        .select(community_id)
        .limit(1)
        .get_result::<CommunityId>(conn)
        .await
        .optional()?
    };
    let Some(largest_subscribed) = largest_subscribed else {
      // nothing subscribed to? no posts
      return Ok(None);
    };

    let mut v = queries()
      .list(
        pool,
        (
          PostQuery {
            community_id: Some(largest_subscribed),
            community_id_just_for_prefetch: true,
            ..self.clone()
          },
          viewer,
        ),
      )
      .await?;
    // take last element of array. if this query returned less than LIMIT elements,
    // the heuristic is invalid since we can't guarantee the full query will return >= LIMIT results
    // (return original query)
    if (v.len() as i64) < limit {
      Ok(Some(self.clone()))
    } else {
      let item = if self.page_back {
        // for backward pagination, get first element instead
        v.into_iter().next()
      } else {
        v.pop()
      };
      let limit_cursor = Some(PaginationCursorData(item.expect("else case").counts));
      Ok(Some(PostQuery {
        page_before_or_equal: limit_cursor,
        ..self.clone()
      }))
    }
  }

  pub async fn list(self, viewer: &Viewer, pool: &mut DbPool<'_>) -> Result<Vec<PostView>, Error> {
    if self.listing_type == Some(ListingType::Subscribed)
      && self.community_id.is_none()
      && self.local_user.is_some()
      && self.page_before_or_equal.is_none()
    {
      if let Some(query) = self
        .prefetch_upper_bound_for_page_before(site, pool)
        .await?
      {
        queries().list(pool, (query, site)).await
      } else {
        Ok(vec![])
      }
    } else {
      queries().list(pool, (self, site)).await
    }
  }
}

#[cfg(test)]
mod tests {
  use crate::{
    post_view::{PaginationCursorData, PostQuery, PostView},
    structs::LocalUserView,
  };
  use chrono::Utc;
  use lemmy_db_schema::{
    aggregates::structs::PostAggregates,
    impls::actor_language::UNDETERMINED_ID,
    newtypes::LanguageId,
    source::{
      actor_language::LocalUserLanguage,
      comment::{Comment, CommentInsertForm},
      community::{
        Community,
        CommunityInsertForm,
        CommunityModerator,
        CommunityModeratorForm,
        CommunityPersonBan,
        CommunityPersonBanForm,
        CommunityUpdateForm,
      },
      community_block::{CommunityBlock, CommunityBlockForm},
      instance::Instance,
      instance_block::{InstanceBlock, InstanceBlockForm},
      language::Language,
      local_user::{LocalUser, LocalUserInsertForm, LocalUserUpdateForm},
      local_user_vote_display_mode::LocalUserVoteDisplayMode,
      person::{Person, PersonInsertForm},
      person_block::{PersonBlock, PersonBlockForm},
      post::{Post, PostHide, PostInsertForm, PostLike, PostLikeForm, PostRead, PostUpdateForm},
      site::Site,
    },
    traits::{Bannable, Blockable, Crud, Joinable, Likeable},
    utils::{build_db_pool, build_db_pool_for_tests, DbPool, RANK_DEFAULT},
    CommunityVisibility,
    SortType,
    SubscribedType,
  };
  use lemmy_utils::error::{LemmyErrorType, LemmyResult};
  use pretty_assertions::assert_eq;
  use serial_test::serial;
  use std::{collections::HashSet, time::Duration};
  use url::Url;

  const POST_BY_BLOCKED_PERSON: &str = "post by blocked person";
  const POST_BY_BOT: &str = "post by bot";
  const POST: &str = "post";

  fn names(post_views: &[PostView]) -> Vec<&str> {
    post_views.iter().map(|i| i.post.name.as_str()).collect()
  }

  struct Data {
    inserted_instance: Instance,
    local_user_view: LocalUserView,
    blocked_local_user_view: LocalUserView,
    inserted_bot: Person,
    inserted_community: Community,
    inserted_post: Post,
    inserted_bot_post: Post,
    site: Site,
  }

  impl Data {
    fn default_post_query(&self) -> PostQuery<'_> {
      PostQuery {
        sort: Some(SortType::New),
        local_user: Some(&self.local_user_view),
        ..Default::default()
      }
    }
  }

  async fn init_data(pool: &mut DbPool<'_>) -> LemmyResult<Data> {
    let inserted_instance = Instance::read_or_create(pool, "my_domain.tld".to_string()).await?;

    let new_person = PersonInsertForm::test_form(inserted_instance.id, "tegan");

    let inserted_person = Person::create(pool, &new_person).await?;

    let local_user_form = LocalUserInsertForm {
      admin: Some(true),
      ..LocalUserInsertForm::test_form(inserted_person.id)
    };
    let inserted_local_user = LocalUser::create(pool, &local_user_form, vec![]).await?;

    let new_bot = PersonInsertForm {
      bot_account: Some(true),
      ..PersonInsertForm::test_form(inserted_instance.id, "mybot")
    };

    let inserted_bot = Person::create(pool, &new_bot).await?;

    let new_community = CommunityInsertForm::builder()
      .name("test_community_3".to_string())
      .title("nada".to_owned())
      .public_key("pubkey".to_string())
      .instance_id(inserted_instance.id)
      .build();

    let inserted_community = Community::create(pool, &new_community).await?;

    // Test a person block, make sure the post query doesn't include their post
    let blocked_person = PersonInsertForm::test_form(inserted_instance.id, "john");

    let inserted_blocked_person = Person::create(pool, &blocked_person).await?;

    let inserted_blocked_local_user = LocalUser::create(
      pool,
      &LocalUserInsertForm::test_form(inserted_blocked_person.id),
      vec![],
    )
    .await?;

    let post_from_blocked_person = PostInsertForm::builder()
      .name(POST_BY_BLOCKED_PERSON.to_string())
      .creator_id(inserted_blocked_person.id)
      .community_id(inserted_community.id)
      .language_id(Some(LanguageId(1)))
      .build();

    Post::create(pool, &post_from_blocked_person).await?;

    // block that person
    let person_block = PersonBlockForm {
      person_id: inserted_person.id,
      target_id: inserted_blocked_person.id,
    };

    PersonBlock::block(pool, &person_block).await?;

    // A sample post
    let new_post = PostInsertForm::builder()
      .name(POST.to_string())
      .creator_id(inserted_person.id)
      .community_id(inserted_community.id)
      .language_id(Some(LanguageId(47)))
      .build();

    let inserted_post = Post::create(pool, &new_post).await?;

    let new_bot_post = PostInsertForm::builder()
      .name(POST_BY_BOT.to_string())
      .creator_id(inserted_bot.id)
      .community_id(inserted_community.id)
      .build();

    let inserted_bot_post = Post::create(pool, &new_bot_post).await?;
    let local_user_view = LocalUserView {
      local_user: inserted_local_user,
      local_user_vote_display_mode: LocalUserVoteDisplayMode::default(),
      person: inserted_person,
      counts: Default::default(),
    };
    let blocked_local_user_view = LocalUserView {
      local_user: inserted_blocked_local_user,
      local_user_vote_display_mode: LocalUserVoteDisplayMode::default(),
      person: inserted_blocked_person,
      counts: Default::default(),
    };

    let site = Site {
      id: Default::default(),
      name: String::new(),
      sidebar: None,
      published: Default::default(),
      updated: None,
      icon: None,
      banner: None,
      description: None,
      actor_id: Url::parse("http://example.com")?.into(),
      last_refreshed_at: Default::default(),
      inbox_url: Url::parse("http://example.com")?.into(),
      private_key: None,
      public_key: String::new(),
      instance_id: Default::default(),
      content_warning: None,
    };

    Ok(Data {
      inserted_instance,
      local_user_view,
      blocked_local_user_view,
      inserted_bot,
      inserted_community,
      inserted_post,
      inserted_bot_post,
      site,
    })
  }

  #[tokio::test]
  #[serial]
  async fn post_listing_with_person() -> LemmyResult<()> {
    let pool = &build_db_pool().await?;
    let pool = &mut pool.into();
    let mut data = init_data(pool).await?;

    let local_user_form = LocalUserUpdateForm {
      show_bot_accounts: Some(false),
      ..Default::default()
    };
    LocalUser::update(pool, data.local_user_view.local_user.id, &local_user_form).await?;
    data.local_user_view.local_user.show_bot_accounts = false;

    let read_post_listing = PostQuery {
      community_id: Some(data.inserted_community.id),
      ..data.default_post_query()
    }
    .list(&data.site, pool)
    .await?;

    let post_listing_single_with_person = PostView::read(
      pool,
      data.inserted_post.id,
      Some(data.local_user_view.person.id),
      false,
    )
    .await?
    .ok_or(LemmyErrorType::CouldntFindPost)?;

    let expected_post_listing_with_user = expected_post_view(&data, pool).await?;

    // Should be only one person, IE the bot post, and blocked should be missing
    assert_eq!(
      vec![post_listing_single_with_person.clone()],
      read_post_listing
    );
    assert_eq!(
      expected_post_listing_with_user,
      post_listing_single_with_person
    );

    let local_user_form = LocalUserUpdateForm {
      show_bot_accounts: Some(true),
      ..Default::default()
    };
    LocalUser::update(pool, data.local_user_view.local_user.id, &local_user_form).await?;
    data.local_user_view.local_user.show_bot_accounts = true;

    let post_listings_with_bots = PostQuery {
      community_id: Some(data.inserted_community.id),
      ..data.default_post_query()
    }
    .list(&data.site, pool)
    .await?;
    // should include bot post which has "undetermined" language
    assert_eq!(vec![POST_BY_BOT, POST], names(&post_listings_with_bots));

    cleanup(data, pool).await
  }

  #[tokio::test]
  #[serial]
  async fn post_listing_no_person() -> LemmyResult<()> {
    let pool = &build_db_pool().await?;
    let pool = &mut pool.into();
    let data = init_data(pool).await?;

    let read_post_listing_multiple_no_person = PostQuery {
      community_id: Some(data.inserted_community.id),
      local_user: None,
      ..data.default_post_query()
    }
    .list(&data.site, pool)
    .await?;

    let read_post_listing_single_no_person =
      PostView::read(pool, data.inserted_post.id, None, false)
        .await?
        .ok_or(LemmyErrorType::CouldntFindPost)?;

    let expected_post_listing_no_person = expected_post_view(&data, pool).await?;

    // Should be 2 posts, with the bot post, and the blocked
    assert_eq!(
      vec![POST_BY_BOT, POST, POST_BY_BLOCKED_PERSON],
      names(&read_post_listing_multiple_no_person)
    );

    assert_eq!(
      Some(&expected_post_listing_no_person),
      read_post_listing_multiple_no_person.get(1)
    );
    assert_eq!(
      expected_post_listing_no_person,
      read_post_listing_single_no_person
    );

    cleanup(data, pool).await
  }

  #[tokio::test]
  #[serial]
  async fn post_listing_block_community() -> LemmyResult<()> {
    let pool = &build_db_pool().await?;
    let pool = &mut pool.into();
    let data = init_data(pool).await?;

    let community_block = CommunityBlockForm {
      person_id: data.local_user_view.person.id,
      community_id: data.inserted_community.id,
    };
    CommunityBlock::block(pool, &community_block).await?;

    let read_post_listings_with_person_after_block = PostQuery {
      community_id: Some(data.inserted_community.id),
      ..data.default_post_query()
    }
    .list(&data.site, pool)
    .await?;
    // Should be 0 posts after the community block
    assert_eq!(read_post_listings_with_person_after_block, vec![]);

    CommunityBlock::unblock(pool, &community_block).await?;
    cleanup(data, pool).await
  }

  #[tokio::test]
  #[serial]
  async fn post_listing_like() -> LemmyResult<()> {
    let pool = &build_db_pool().await?;
    let pool = &mut pool.into();
    let mut data = init_data(pool).await?;

    let post_like_form = PostLikeForm {
      post_id: data.inserted_post.id,
      person_id: data.local_user_view.person.id,
      score: 1,
    };

    let inserted_post_like = PostLike::like(pool, &post_like_form).await?;

    let expected_post_like = PostLike {
      post_id: data.inserted_post.id,
      person_id: data.local_user_view.person.id,
      published: inserted_post_like.published,
      score: 1,
    };
    assert_eq!(expected_post_like, inserted_post_like);

    let post_listing_single_with_person = PostView::read(
      pool,
      data.inserted_post.id,
      Some(data.local_user_view.person.id),
      false,
    )
    .await?
    .ok_or(LemmyErrorType::CouldntFindPost)?;

    let mut expected_post_with_upvote = expected_post_view(&data, pool).await?;
    expected_post_with_upvote.my_vote = Some(1);
    expected_post_with_upvote.counts.score = 1;
    expected_post_with_upvote.counts.upvotes = 1;
    assert_eq!(expected_post_with_upvote, post_listing_single_with_person);

    let local_user_form = LocalUserUpdateForm {
      show_bot_accounts: Some(false),
      ..Default::default()
    };
    LocalUser::update(pool, data.local_user_view.local_user.id, &local_user_form).await?;
    data.local_user_view.local_user.show_bot_accounts = false;

    let read_post_listing = PostQuery {
      community_id: Some(data.inserted_community.id),
      ..data.default_post_query()
    }
    .list(&data.site, pool)
    .await?;
    assert_eq!(vec![expected_post_with_upvote], read_post_listing);

    let like_removed =
      PostLike::remove(pool, data.local_user_view.person.id, data.inserted_post.id).await?;
    assert_eq!(1, like_removed);
    cleanup(data, pool).await
  }

  #[tokio::test]
  #[serial]
  async fn post_listing_liked_only() -> LemmyResult<()> {
    let pool = &build_db_pool().await?;
    let pool = &mut pool.into();
    let data = init_data(pool).await?;

    // Like both the bot post, and your own
    // The liked_only should not show your own post
    let post_like_form = PostLikeForm {
      post_id: data.inserted_post.id,
      person_id: data.local_user_view.person.id,
      score: 1,
    };
    PostLike::like(pool, &post_like_form).await?;

    let bot_post_like_form = PostLikeForm {
      post_id: data.inserted_bot_post.id,
      person_id: data.local_user_view.person.id,
      score: 1,
    };
    PostLike::like(pool, &bot_post_like_form).await?;

    // Read the liked only
    let read_liked_post_listing = PostQuery {
      community_id: Some(data.inserted_community.id),
      liked_only: true,
      ..data.default_post_query()
    }
    .list(&data.site, pool)
    .await?;

    // This should only include the bot post, not the one you created
    assert_eq!(vec![POST_BY_BOT], names(&read_liked_post_listing));

    let read_disliked_post_listing = PostQuery {
      community_id: Some(data.inserted_community.id),
      disliked_only: true,
      ..data.default_post_query()
    }
    .list(&data.site, pool)
    .await?;

    // Should be no posts
    assert_eq!(read_disliked_post_listing, vec![]);

    cleanup(data, pool).await
  }

  #[tokio::test]
  #[serial]
  async fn creator_info() -> LemmyResult<()> {
    let pool = &build_db_pool().await?;
    let pool = &mut pool.into();
    let data = init_data(pool).await?;

    // Make one of the inserted persons a moderator
    let person_id = data.local_user_view.person.id;
    let community_id = data.inserted_community.id;
    let form = CommunityModeratorForm {
      community_id,
      person_id,
    };
    CommunityModerator::join(pool, &form).await?;

    let post_listing = PostQuery {
      community_id: Some(data.inserted_community.id),
      ..data.default_post_query()
    }
    .list(&data.site, pool)
    .await?
    .into_iter()
    .map(|p| (p.creator.name, p.creator_is_moderator, p.creator_is_admin))
    .collect::<Vec<_>>();

    let expected_post_listing = vec![
      ("mybot".to_owned(), false, false),
      ("tegan".to_owned(), true, true),
    ];

    assert_eq!(expected_post_listing, post_listing);

    cleanup(data, pool).await
  }

  #[tokio::test]
  #[serial]
  async fn post_listing_person_language() -> LemmyResult<()> {
    const EL_POSTO: &str = "el posto";

    let pool = &build_db_pool().await?;
    let pool = &mut pool.into();
    let data = init_data(pool).await?;

    let spanish_id = Language::read_id_from_code(pool, Some("es"))
      .await?
      .expect("spanish should exist");

    let french_id = Language::read_id_from_code(pool, Some("fr"))
      .await?
      .expect("french should exist");

    let post_spanish = PostInsertForm::builder()
      .name(EL_POSTO.to_string())
      .creator_id(data.local_user_view.person.id)
      .community_id(data.inserted_community.id)
      .language_id(Some(spanish_id))
      .build();

    Post::create(pool, &post_spanish).await?;

    let post_listings_all = data.default_post_query().list(&data.site, pool).await?;

    // no language filters specified, all posts should be returned
    assert_eq!(vec![EL_POSTO, POST_BY_BOT, POST], names(&post_listings_all));

    LocalUserLanguage::update(pool, vec![french_id], data.local_user_view.local_user.id).await?;

    let post_listing_french = data.default_post_query().list(&data.site, pool).await?;

    // only one post in french and one undetermined should be returned
    assert_eq!(vec![POST_BY_BOT, POST], names(&post_listing_french));
    assert_eq!(
      Some(french_id),
      post_listing_french.get(1).map(|p| p.post.language_id)
    );

    LocalUserLanguage::update(
      pool,
      vec![french_id, UNDETERMINED_ID],
      data.local_user_view.local_user.id,
    )
    .await?;
    let post_listings_french_und = data
      .default_post_query()
      .list(&data.site, pool)
      .await?
      .into_iter()
      .map(|p| (p.post.name, p.post.language_id))
      .collect::<Vec<_>>();
    let expected_post_listings_french_und = vec![
      (POST_BY_BOT.to_owned(), UNDETERMINED_ID),
      (POST.to_owned(), french_id),
    ];

    // french post and undetermined language post should be returned
    assert_eq!(expected_post_listings_french_und, post_listings_french_und);

    cleanup(data, pool).await
  }

  #[tokio::test]
  #[serial]
  async fn post_listings_removed() -> LemmyResult<()> {
    let pool = &build_db_pool().await?;
    let pool = &mut pool.into();
    let mut data = init_data(pool).await?;

    // Remove the post
    Post::update(
      pool,
      data.inserted_bot_post.id,
      &PostUpdateForm {
        removed: Some(true),
        ..Default::default()
      },
    )
    .await?;

    // Make sure you don't see the removed post in the results
    let post_listings_no_admin = data.default_post_query().list(&data.site, pool).await?;
    assert_eq!(vec![POST], names(&post_listings_no_admin));

    // Removed bot post is shown to admins on its profile page
    data.local_user_view.local_user.admin = true;
    let post_listings_is_admin = PostQuery {
      creator_id: Some(data.inserted_bot.id),
      ..data.default_post_query()
    }
    .list(&data.site, pool)
    .await?;
    assert_eq!(vec![POST_BY_BOT], names(&post_listings_is_admin));

    cleanup(data, pool).await
  }

  #[tokio::test]
  #[serial]
  async fn post_listings_deleted() -> LemmyResult<()> {
    let pool = &build_db_pool().await?;
    let pool = &mut pool.into();
    let data = init_data(pool).await?;

    // Delete the post
    Post::update(
      pool,
      data.inserted_post.id,
      &PostUpdateForm {
        deleted: Some(true),
        ..Default::default()
      },
    )
    .await?;

    // Deleted post is only shown to creator
    for (local_user, expect_contains_deleted) in [
      (None, false),
      (Some(&data.blocked_local_user_view), false),
      (Some(&data.local_user_view), true),
    ] {
      let contains_deleted = PostQuery {
        local_user,
        ..data.default_post_query()
      }
      .list(&data.site, pool)
      .await?
      .iter()
      .any(|p| p.post.id == data.inserted_post.id);

      assert_eq!(expect_contains_deleted, contains_deleted);
    }

    cleanup(data, pool).await
  }

  #[tokio::test]
  #[serial]
  async fn post_listing_instance_block() -> LemmyResult<()> {
    const POST_FROM_BLOCKED_INSTANCE: &str = "post on blocked instance";

    let pool = &build_db_pool().await?;
    let pool = &mut pool.into();
    let data = init_data(pool).await?;

    let blocked_instance = Instance::read_or_create(pool, "another_domain.tld".to_string()).await?;

    let community_form = CommunityInsertForm::builder()
      .name("test_community_4".to_string())
      .title("none".to_owned())
      .public_key("pubkey".to_string())
      .instance_id(blocked_instance.id)
      .build();
    let inserted_community = Community::create(pool, &community_form).await?;

    let post_form = PostInsertForm::builder()
      .name(POST_FROM_BLOCKED_INSTANCE.to_string())
      .creator_id(data.inserted_bot.id)
      .community_id(inserted_community.id)
      .language_id(Some(LanguageId(1)))
      .build();

    let post_from_blocked_instance = Post::create(pool, &post_form).await?;

    // no instance block, should return all posts
    let post_listings_all = data.default_post_query().list(&data.site, pool).await?;
    assert_eq!(
      vec![POST_FROM_BLOCKED_INSTANCE, POST_BY_BOT, POST],
      names(&post_listings_all)
    );

    // block the instance
    let block_form = InstanceBlockForm {
      person_id: data.local_user_view.person.id,
      instance_id: blocked_instance.id,
    };
    InstanceBlock::block(pool, &block_form).await?;

    // now posts from communities on that instance should be hidden
    let post_listings_blocked = data.default_post_query().list(&data.site, pool).await?;
    assert_eq!(vec![POST_BY_BOT, POST], names(&post_listings_blocked));
    assert!(post_listings_blocked
      .iter()
      .all(|p| p.post.id != post_from_blocked_instance.id));

    // after unblocking it should return all posts again
    InstanceBlock::unblock(pool, &block_form).await?;
    let post_listings_blocked = data.default_post_query().list(&data.site, pool).await?;
    assert_eq!(
      vec![POST_FROM_BLOCKED_INSTANCE, POST_BY_BOT, POST],
      names(&post_listings_blocked)
    );

    Instance::delete(pool, blocked_instance.id).await?;
    cleanup(data, pool).await
  }

  #[tokio::test]
  #[serial]
  async fn pagination_includes_each_post_once() -> LemmyResult<()> {
    let pool = &build_db_pool().await?;
    let pool = &mut pool.into();
    let data = init_data(pool).await?;

    let community_form = CommunityInsertForm::builder()
      .name("yes".to_string())
      .title("yes".to_owned())
      .public_key("pubkey".to_string())
      .instance_id(data.inserted_instance.id)
      .build();
    let inserted_community = Community::create(pool, &community_form).await?;

    let mut inserted_post_ids = vec![];
    let mut inserted_comment_ids = vec![];

    // Create 150 posts with varying non-correlating values for publish date, number of comments,
    // and featured
    for comments in 0..10 {
      for _ in 0..15 {
        let post_form = PostInsertForm::builder()
          .name("keep Christ in Christmas".to_owned())
          .creator_id(data.local_user_view.person.id)
          .community_id(inserted_community.id)
          .featured_local(Some((comments % 2) == 0))
          .featured_community(Some((comments % 2) == 0))
          .published(Some(Utc::now() - Duration::from_secs(comments % 3)))
          .build();
        let inserted_post = Post::create(pool, &post_form).await?;
        inserted_post_ids.push(inserted_post.id);

        for _ in 0..comments {
          let comment_form = CommentInsertForm::builder()
            .creator_id(data.local_user_view.person.id)
            .post_id(inserted_post.id)
            .content("yes".to_owned())
            .build();
          let inserted_comment = Comment::create(pool, &comment_form, None).await?;
          inserted_comment_ids.push(inserted_comment.id);
        }
      }
    }

    let options = PostQuery {
      community_id: Some(inserted_community.id),
      sort: Some(SortType::MostComments),
      limit: Some(10),
      ..Default::default()
    };

    let mut listed_post_ids = vec![];
    let mut page_after = None;
    loop {
      let post_listings = PostQuery {
        page_after,
        ..options.clone()
      }
      .list(&data.site, pool)
      .await?;

      listed_post_ids.extend(post_listings.iter().map(|p| p.post.id));

      if let Some(p) = post_listings.into_iter().last() {
        page_after = Some(PaginationCursorData(p.counts));
      } else {
        break;
      }
    }

    // Check that backward pagination matches forward pagination
    let mut listed_post_ids_forward = listed_post_ids.clone();
    let mut page_before = None;
    loop {
      let post_listings = PostQuery {
        page_after: page_before,
        page_back: true,
        ..options.clone()
      }
      .list(&data.site, pool)
      .await?;

      let listed_post_ids = post_listings.iter().map(|p| p.post.id).collect::<Vec<_>>();

      let index = listed_post_ids_forward.len() - listed_post_ids.len();
      assert_eq!(
        listed_post_ids_forward.get(index..),
        listed_post_ids.get(..)
      );
      listed_post_ids_forward.truncate(index);

      if let Some(p) = post_listings.into_iter().next() {
        page_before = Some(PaginationCursorData(p.counts));
      } else {
        break;
      }
    }

    inserted_post_ids.sort_unstable_by_key(|id| id.0);
    listed_post_ids.sort_unstable_by_key(|id| id.0);

    assert_eq!(inserted_post_ids, listed_post_ids);

    Community::delete(pool, inserted_community.id).await?;
    cleanup(data, pool).await
  }

  #[tokio::test]
  #[serial]
  async fn post_listings_hide_read() -> LemmyResult<()> {
    let pool = &build_db_pool().await?;
    let pool = &mut pool.into();
    let mut data = init_data(pool).await?;

    // Make sure local user hides read posts
    let local_user_form = LocalUserUpdateForm {
      show_read_posts: Some(false),
      ..Default::default()
    };
    LocalUser::update(pool, data.local_user_view.local_user.id, &local_user_form).await?;
    data.local_user_view.local_user.show_read_posts = false;

    // Mark a post as read
    PostRead::mark_as_read(
      pool,
      HashSet::from([data.inserted_bot_post.id]),
      data.local_user_view.person.id,
    )
    .await?;

    // Make sure you don't see the read post in the results
    let post_listings_hide_read = data.default_post_query().list(&data.site, pool).await?;
    assert_eq!(vec![POST], names(&post_listings_hide_read));

    cleanup(data, pool).await
  }

  #[tokio::test]
  #[serial]
  async fn post_listings_hide_hidden() -> LemmyResult<()> {
    let pool = &build_db_pool().await?;
    let pool = &mut pool.into();
    let data = init_data(pool).await?;

    // Mark a post as hidden
    PostHide::hide(
      pool,
      HashSet::from([data.inserted_bot_post.id]),
      data.local_user_view.person.id,
    )
    .await?;

    // Make sure you don't see the hidden post in the results
    let post_listings_hide_hidden = data.default_post_query().list(&data.site, pool).await?;
    assert_eq!(vec![POST], names(&post_listings_hide_hidden));

    // Make sure it does come back with the show_hidden option
    let post_listings_show_hidden = PostQuery {
      sort: Some(SortType::New),
      local_user: Some(&data.local_user_view),
      show_hidden: true,
      ..Default::default()
    }
    .list(&data.site, pool)
    .await?;
    assert_eq!(vec![POST_BY_BOT, POST], names(&post_listings_show_hidden));

    // Make sure that hidden field is true.
    assert!(
      &post_listings_show_hidden
        .first()
        .ok_or(LemmyErrorType::CouldntFindPost)?
        .hidden
    );

    cleanup(data, pool).await
  }

  async fn cleanup(data: Data, pool: &mut DbPool<'_>) -> LemmyResult<()> {
    let num_deleted = Post::delete(pool, data.inserted_post.id).await?;
    Community::delete(pool, data.inserted_community.id).await?;
    Person::delete(pool, data.local_user_view.person.id).await?;
    Person::delete(pool, data.inserted_bot.id).await?;
    Person::delete(pool, data.blocked_local_user_view.person.id).await?;
    Instance::delete(pool, data.inserted_instance.id).await?;
    assert_eq!(1, num_deleted);

    Ok(())
  }

  async fn expected_post_view(data: &Data, pool: &mut DbPool<'_>) -> LemmyResult<PostView> {
    let (inserted_person, inserted_community, inserted_post) = (
      &data.local_user_view.person,
      &data.inserted_community,
      &data.inserted_post,
    );
    let agg = PostAggregates::read(pool, inserted_post.id)
      .await?
      .ok_or(LemmyErrorType::CouldntFindPost)?;

    Ok(PostView {
      post: Post {
        id: inserted_post.id,
        name: inserted_post.name.clone(),
        creator_id: inserted_person.id,
        url: None,
        body: None,
        alt_text: None,
        published: inserted_post.published,
        updated: None,
        community_id: inserted_community.id,
        removed: false,
        deleted: false,
        locked: false,
        nsfw: false,
        embed_title: None,
        embed_description: None,
        embed_video_url: None,
        thumbnail_url: None,
        ap_id: inserted_post.ap_id.clone(),
        local: true,
        language_id: LanguageId(47),
        featured_community: false,
        featured_local: false,
        url_content_type: None,
      },
      my_vote: None,
      unread_comments: 0,
      creator: Person {
        id: inserted_person.id,
        name: inserted_person.name.clone(),
        display_name: None,
        published: inserted_person.published,
        avatar: None,
        actor_id: inserted_person.actor_id.clone(),
        local: true,
        bot_account: false,
        banned: false,
        deleted: false,
        bio: None,
        banner: None,
        updated: None,
        inbox_url: inserted_person.inbox_url.clone(),
        shared_inbox_url: None,
        matrix_user_id: None,
        ban_expires: None,
        instance_id: data.inserted_instance.id,
        private_key: inserted_person.private_key.clone(),
        public_key: inserted_person.public_key.clone(),
        last_refreshed_at: inserted_person.last_refreshed_at,
      },
      creator_banned_from_community: false,
      banned_from_community: false,
      creator_is_moderator: false,
      creator_is_admin: true,
      community: Community {
        id: inserted_community.id,
        name: inserted_community.name.clone(),
        icon: None,
        removed: false,
        deleted: false,
        nsfw: false,
        actor_id: inserted_community.actor_id.clone(),
        local: true,
        title: "nada".to_owned(),
        description: None,
        updated: None,
        banner: None,
        hidden: false,
        posting_restricted_to_mods: false,
        published: inserted_community.published,
        instance_id: data.inserted_instance.id,
        private_key: inserted_community.private_key.clone(),
        public_key: inserted_community.public_key.clone(),
        last_refreshed_at: inserted_community.last_refreshed_at,
        followers_url: inserted_community.followers_url.clone(),
        inbox_url: inserted_community.inbox_url.clone(),
        shared_inbox_url: inserted_community.shared_inbox_url.clone(),
        moderators_url: inserted_community.moderators_url.clone(),
        featured_url: inserted_community.featured_url.clone(),
        visibility: CommunityVisibility::Public,
      },
      counts: PostAggregates {
        post_id: inserted_post.id,
        comments: 0,
        score: 0,
        upvotes: 0,
        downvotes: 0,
        published: agg.published,
        newest_comment_time_necro: inserted_post.published,
        newest_comment_time: inserted_post.published,
        featured_community: false,
        featured_local: false,
        hot_rank: RANK_DEFAULT,
        hot_rank_active: RANK_DEFAULT,
        controversy_rank: 0.0,
        scaled_rank: RANK_DEFAULT,
        community_id: inserted_post.community_id,
        creator_id: inserted_post.creator_id,
        instance_id: data.inserted_instance.id,
      },
      subscribed: SubscribedType::NotSubscribed,
      read: false,
      hidden: false,
      saved: false,
      creator_blocked: false,
    })
  }

  #[tokio::test]
  #[serial]
  async fn local_only_instance() -> LemmyResult<()> {
    let pool = &build_db_pool_for_tests().await;
    let pool = &mut pool.into();
    let data = init_data(pool).await?;

    Community::update(
      pool,
      data.inserted_community.id,
      &CommunityUpdateForm {
        visibility: Some(CommunityVisibility::LocalOnly),
        ..Default::default()
      },
    )
    .await?;

    let unauthenticated_query = PostQuery {
      ..Default::default()
    }
    .list(&data.site, pool)
    .await?;
    assert_eq!(0, unauthenticated_query.len());

    let authenticated_query = PostQuery {
      local_user: Some(&data.local_user_view),
      ..Default::default()
    }
    .list(&data.site, pool)
    .await?;
    assert_eq!(2, authenticated_query.len());

    let unauthenticated_post = PostView::read(pool, data.inserted_post.id, None, false).await?;
    assert!(unauthenticated_post.is_none());

    let authenticated_post = PostView::read(
      pool,
      data.inserted_post.id,
      Some(data.local_user_view.person.id),
      false,
    )
    .await;
    assert!(authenticated_post.is_ok());

    cleanup(data, pool).await?;
    Ok(())
  }

  #[tokio::test]
  #[serial]
  async fn post_listing_local_user_banned_from_community() -> LemmyResult<()> {
    let pool = &build_db_pool().await?;
    let pool = &mut pool.into();
    let data = init_data(pool).await?;

    // Test that post view shows if local user is blocked from community
    let banned_from_comm_person = PersonInsertForm::test_form(data.inserted_instance.id, "jill");

    let inserted_banned_from_comm_person = Person::create(pool, &banned_from_comm_person).await?;

    let inserted_banned_from_comm_local_user = LocalUser::create(
      pool,
      &LocalUserInsertForm::test_form(inserted_banned_from_comm_person.id),
      vec![],
    )
    .await?;

    CommunityPersonBan::ban(
      pool,
      &CommunityPersonBanForm {
        community_id: data.inserted_community.id,
        person_id: inserted_banned_from_comm_person.id,
        expires: None,
      },
    )
    .await?;

    let post_view = PostView::read(
      pool,
      data.inserted_post.id,
      Some(inserted_banned_from_comm_local_user.person_id),
      false,
    )
    .await?
    .ok_or(LemmyErrorType::CouldntFindPost)?;

    assert!(post_view.banned_from_community);

    Person::delete(pool, inserted_banned_from_comm_person.id).await?;
    cleanup(data, pool).await
  }

  #[tokio::test]
  #[serial]
  async fn post_listing_local_user_not_banned_from_community() -> LemmyResult<()> {
    let pool = &build_db_pool().await?;
    let pool = &mut pool.into();
    let data = init_data(pool).await?;

    let post_view = PostView::read(
      pool,
      data.inserted_post.id,
      Some(data.local_user_view.person.id),
      false,
    )
    .await?
    .ok_or(LemmyErrorType::CouldntFindPost)?;

    assert!(!post_view.banned_from_community);

    cleanup(data, pool).await
  }
}<|MERGE_RESOLUTION|>--- conflicted
+++ resolved
@@ -397,11 +397,7 @@
     };
 
     // If its saved only, then filter, and order by the saved time, not the comment creation time.
-<<<<<<< HEAD
-    if let (true, Some(person_id)) = (options.saved_only, viewer.person_id()) {
-=======
-    if let (true, Some(_person_id)) = (options.saved_only, my_person_id) {
->>>>>>> d2083f79
+    if options.saved_only {
       query = query
         .filter(post_saved::person_id.is_not_null())
         .then_order_by(post_saved::published.desc());

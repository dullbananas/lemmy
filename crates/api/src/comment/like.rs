--- conflicted
+++ resolved
@@ -32,11 +32,7 @@
 
   // Don't do a downvote if site has downvotes disabled
   check_downvotes_enabled(data.score, &local_site)?;
-<<<<<<< HEAD
-  viewer.check_bot_account()?;
-=======
   check_bot_account(&local_user_view.person)?;
->>>>>>> e33f8895
 
   let comment_id = data.comment_id;
   let orig_comment = CommentView::read(&mut context.pool(), comment_id, None)
